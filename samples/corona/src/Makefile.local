###                             -*-Makefile-*-
### Makefile for modular pencil code -- local part
### Included by `Makefile'
###
MPICOMM   =   mpicomm
<<<<<<< HEAD
IO        =   io_collect_xy
# FILE_IO   =   file_io_f2003
=======
#IO        =   io_collect_xy
# FILE_IO   =   experimental/file_io_f2003
>>>>>>> f2d2c1ea

HYDRO     =   hydro
DENSITY   =   density
ENTROPY   =   temperature_idealgas
MAGNETIC  =   magnetic
RADIATION = noradiation

GRAVITY   =   gravity_simple
FORCING   = noforcing
SHEAR     = noshear
SHOCK	  =   shock

SPECIAL   =   special/solar_corona

FOURIER   =   fourier_fftpack

REAL_PRECISION = double<|MERGE_RESOLUTION|>--- conflicted
+++ resolved
@@ -3,13 +3,8 @@
 ### Included by `Makefile'
 ###
 MPICOMM   =   mpicomm
-<<<<<<< HEAD
-IO        =   io_collect_xy
+#IO        =   io_collect_xy
 # FILE_IO   =   file_io_f2003
-=======
-#IO        =   io_collect_xy
-# FILE_IO   =   experimental/file_io_f2003
->>>>>>> f2d2c1ea
 
 HYDRO     =   hydro
 DENSITY   =   density
