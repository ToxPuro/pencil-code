! $Id$
!
!** AUTOMATIC CPARAM.INC GENERATION ****************************
! Declare (for generation of cparam.inc) the number of f array
! variables and auxiliary variables added by this module
!
! CPARAM logical, parameter :: lchemistry = .false.
!
! MVAR CONTRIBUTION 0
! MAUX CONTRIBUTION 0
!
! PENCILS PROVIDED Ywater, lambda
!
!***************************************************************
module Chemistry
!
  use Cparam
  use Cdata
  use General, only: keep_compiler_quiet
  use Messages
  use EquationOfState
!
  implicit none
!
  real :: Rgas
  logical :: lchemistry_diag=.false.
  logical :: lreactions=.false.
!
  include 'chemistry.h'
!
  contains
!***********************************************************************
    subroutine register_chemistry()
!
    endsubroutine register_chemistry
!***********************************************************************
    subroutine initialize_chemistry(f)
!
      real, dimension (mx,my,mz,mfarray) :: f
!
      call keep_compiler_quiet(f)
!
    endsubroutine initialize_chemistry
!***********************************************************************
    subroutine init_chemistry(f)
!
      real, dimension (mx,my,mz,mfarray) :: f
!
      call keep_compiler_quiet(f)
!
    endsubroutine init_chemistry
!***********************************************************************
    subroutine pencil_criteria_chemistry()
!
    endsubroutine pencil_criteria_chemistry
!***********************************************************************
    subroutine pencil_interdep_chemistry(lpencil_in)
!
      logical, dimension(npencils) :: lpencil_in
!
      call keep_compiler_quiet(lpencil_in)
!
    endsubroutine pencil_interdep_chemistry
!***********************************************************************
    subroutine calc_pencils_chemistry(f,p)
!
      real, dimension (mx,my,mz,mfarray) :: f
      type (pencil_case) :: p
!
      call keep_compiler_quiet(f)
      call keep_compiler_quiet(p)
!
    endsubroutine calc_pencils_chemistry
!***********************************************************************
    subroutine calc_for_chem_mixture(f)
!
      real, dimension (mx,my,mz,mfarray) :: f
!
      call keep_compiler_quiet(f)
!
    endsubroutine calc_for_chem_mixture
!***********************************************************************
    subroutine dchemistry_dt(f,df,p)
!
      real, dimension (mx,my,mz,mfarray) :: f
      real, dimension (mx,my,mz,mvar) :: df
      type (pencil_case) :: p
!
      call keep_compiler_quiet(f,df)
      call keep_compiler_quiet(p)
!
    endsubroutine dchemistry_dt
!***********************************************************************
    subroutine read_chemistry_init_pars(iostat)
!
      integer, intent(out) :: iostat
!
      iostat = 0
!
    endsubroutine read_chemistry_init_pars
!***********************************************************************
    subroutine write_chemistry_init_pars(unit)
!
      integer, intent(in) :: unit
!
      call keep_compiler_quiet(unit)
!
    endsubroutine write_chemistry_init_pars
!***********************************************************************
    subroutine read_chemistry_run_pars(iostat)
!
      integer, intent(out) :: iostat
!
      iostat = 0
!
    endsubroutine read_chemistry_run_pars
!***********************************************************************
    subroutine write_chemistry_run_pars(unit)
!
      integer, intent(in) :: unit
!
      call keep_compiler_quiet(unit)
!
    endsubroutine write_chemistry_run_pars
!***********************************************************************
    subroutine rprint_chemistry(lreset,lwrite)
!
      logical :: lreset
      logical, optional :: lwrite
!
      call keep_compiler_quiet(lreset)
      call keep_compiler_quiet(present(lwrite))
!
    endsubroutine rprint_chemistry
!***********************************************************************
    subroutine chemspec_normalization(f)
!
      real, dimension (mx,my,mz,mfarray) :: f
!
      call keep_compiler_quiet(f)
!
    endsubroutine chemspec_normalization
!***********************************************************************
    subroutine get_slices_chemistry(f,slices)
!
      real, dimension (mx,my,mz,mfarray) :: f
      type (slice_data) :: slices
!
      call keep_compiler_quiet(f)
      call keep_compiler_quiet(slices%ready)
!
    endsubroutine get_slices_chemistry
!***********************************************************************
    subroutine bc_nscbc_subin_x(f,df,topbot,val)
!
      real, dimension (mx,my,mz,mfarray) :: f
      real, dimension (mx,my,mz,mvar) :: df
      character (len=3) :: topbot
      real, dimension (mcom), optional :: val
!
      call keep_compiler_quiet(f)
      call keep_compiler_quiet(df)
      call keep_compiler_quiet(topbot)
      call keep_compiler_quiet(present(val))
!
    endsubroutine bc_nscbc_subin_x
!***********************************************************************
    subroutine chemistry_clean_up()
!
    endsubroutine chemistry_clean_up
!***********************************************************************
    subroutine jacobn(f,jacob)
!
      real, dimension(mx,my,mz,mfarray) :: f
      real, dimension(mx,my,mz,nchemspec,nchemspec) :: jacob
!
      call keep_compiler_quiet(f)
      call keep_compiler_quiet(jacob(1,1,1,1,1))
!
    endsubroutine jacobn
!***********************************************************************
    subroutine get_mu1_slice(slice,grad_slice,index,sgn,direction)
!
! For the NSCBC boudary conditions the slice of mu1 at the boundary
! is required.
!
! 2009.12.10: Nils Erland L. Haugen (coded)
!
      real, dimension(ny,nz), intent(out) :: slice, grad_slice
      integer, intent(in) :: index, sgn,direction
!
      call keep_compiler_quiet(slice)
      call keep_compiler_quiet(grad_slice)
      call keep_compiler_quiet(index,sgn,direction)
!
    end subroutine get_mu1_slice
!***********************************************************************
    subroutine get_gamma_slice(slice,index,dir)
!
!  Get a 2D slice of gamma
!
!  2009.12.10: Nils Erland L. Haugen (coded)
!
      real, dimension (:,:), intent(out)  :: slice
      integer, intent(in) :: index,dir
!
      call keep_compiler_quiet(slice)
      call keep_compiler_quiet(index)
      call keep_compiler_quiet(dir)
      !
    endsubroutine get_gamma_slice
!***********************************************************************
    subroutine get_cs2_slice(slice,index,dir)
!
!  Get a 2D slice of cs2
!
!  2009.12.10: Nils Erland L. Haugen (coded)
!
      real, dimension (:,:), intent(out)  :: slice
      integer, intent(in) :: index,dir
!
      call keep_compiler_quiet(slice)
      call keep_compiler_quiet(index)
      call keep_compiler_quiet(dir)
      !
    endsubroutine get_cs2_slice
!***********************************************************************
   subroutine get_cs2_full(cs2_full)
!
      real, dimension (mx,my,mz) :: cs2_full
!
      intent(out) :: cs2_full
!
      call keep_compiler_quiet(cs2_full)
!
    endsubroutine get_cs2_full
!***********************************************************************
    subroutine get_gamma_full(gamma_full)
!
      real, dimension (mx,my,mz) :: gamma_full
!
      intent(out) :: gamma_full
!
      call keep_compiler_quiet(gamma_full)
!
    endsubroutine get_gamma_full
!***********************************************************************
    subroutine get_RHS_Y_full(RHS_Y)
!
      real, dimension (mx,my,mz,nchemspec) :: RHS_Y
!
      intent(out) :: RHS_Y
!
      call keep_compiler_quiet(RHS_Y)
!
    endsubroutine get_RHS_Y_full
!***********************************************************************
    subroutine  write_net_reaction
    endsubroutine  write_net_reaction
!***********************************************************************
    subroutine get_reac_rate(f,p)
!
      real, dimension (mx,my,mz,mfarray) :: f
      type (pencil_case) :: p
!
      call keep_compiler_quiet(f)
      call keep_compiler_quiet(p)
!
    endsubroutine get_reac_rate
!***********************************************************************
<<<<<<< HEAD
  subroutine get_diff_coeff_reactants(xp,yp,zp,diff_coeff_reactants)
!
!  This routine is used to transport the diffusion coefficients to the 
!  particles_chemistry module, this is done for each cell until a better
!  idea is found
!
    real, dimension(nchemspec), intent(out) :: diff_coeff_reactants
    integer, intent(in) :: xp,yp,zp
!
!
      call keep_compiler_quiet(diff_coeff_reactants)
=======
    subroutine get_diff_coeff_reactants(xp,yp,zp,diff_coeff_reactants)
!
      real, dimension(nchemspec), intent(out) :: diff_coeff_reactants
      integer, intent(in) :: xp, yp, zp
!
      ! [PABourdin] *** FIXME: is this a correct value for "nochemistry"?
      diff_coeff_reactants = 0.0
!
>>>>>>> 92c52cdb
      call keep_compiler_quiet(xp)
      call keep_compiler_quiet(yp)
      call keep_compiler_quiet(zp)
!
  endsubroutine get_diff_coeff_reactants
!***********************************************************************
endmodule Chemistry<|MERGE_RESOLUTION|>--- conflicted
+++ resolved
@@ -268,28 +268,13 @@
 !
     endsubroutine get_reac_rate
 !***********************************************************************
-<<<<<<< HEAD
-  subroutine get_diff_coeff_reactants(xp,yp,zp,diff_coeff_reactants)
-!
-!  This routine is used to transport the diffusion coefficients to the 
-!  particles_chemistry module, this is done for each cell until a better
-!  idea is found
-!
-    real, dimension(nchemspec), intent(out) :: diff_coeff_reactants
-    integer, intent(in) :: xp,yp,zp
-!
-!
-      call keep_compiler_quiet(diff_coeff_reactants)
-=======
     subroutine get_diff_coeff_reactants(xp,yp,zp,diff_coeff_reactants)
 !
       real, dimension(nchemspec), intent(out) :: diff_coeff_reactants
       integer, intent(in) :: xp, yp, zp
 !
-      ! [PABourdin] *** FIXME: is this a correct value for "nochemistry"?
       diff_coeff_reactants = 0.0
 !
->>>>>>> 92c52cdb
       call keep_compiler_quiet(xp)
       call keep_compiler_quiet(yp)
       call keep_compiler_quiet(zp)
