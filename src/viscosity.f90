! $Id$
!
!  This modules implements viscous heating and diffusion terms
!  here for cases 1) nu constant, 2) mu = rho.nu 3) constant and
!
!** AUTOMATIC CPARAM.INC GENERATION ****************************
! Declare (for generation of cparam.inc) the number of f array
! variables and auxiliary variables added by this module
!
! CPARAM logical, parameter :: lviscosity = .true.
!
! MVAR CONTRIBUTION 0
! MAUX CONTRIBUTION 0
!
! PENCILS PROVIDED fvisc(3); diffus_total; diffus_total2; diffus_total3
! PENCILS PROVIDED visc_heat; nu; gradnu(3)
!
!***************************************************************
module Viscosity
!
  use Cparam
  use Cdata
  use General, only: keep_compiler_quiet
  use Messages
!
  implicit none
!
  include 'viscosity.h'
!
  integer, parameter :: nvisc_max=4
  character (len=labellen), dimension(nvisc_max) :: ivisc=''
  character (len=labellen) :: lambda_profile='uniform'
  real :: nu=0.0, nu_tdep=0.0, nu_tdep_exponent=0.0, nu_tdep_t0=0.0
  real :: zeta=0.0, nu_mol=0.0, nu_hyper2=0.0, nu_hyper3=0.0
  real :: nu_hyper3_mesh=5.0, nu_shock=0.0,nu_spitzer=0.0
  real :: nu_jump=1.0, xnu=1.0, xnu2=1.0, znu=1.0, widthnu=0.1, widthnu2=0.1
  real :: C_smag=0.0, gamma_smag=0.0, nu_jump2=1.0
  real :: znu_shock=1.0, widthnu_shock=0.1, nu_jump_shock=1.0
  real :: xnu_shock=1.0
  real :: pnlaw=0.0, Lambda_V0=0.,Lambda_V1=0.,Lambda_H1=0.
  real :: Lambda_V0t=0.,Lambda_V1t=0.,Lambda_V0b=0.,Lambda_V1b=0.
  real :: rzero_lambda=impossible,wlambda=0.,rmax_lambda=impossible
  real :: offamp_lambda=1.,r1_lambda=impossible,r2_lambda=impossible
  real :: lambda_jump=0.,roffset_lambda=0.
  real :: PrM_turb=0.0
  real :: meanfield_nuB=0.0
  real :: nu_infinity=0.,nu0=0.,non_newton_lambda=0.,carreau_exponent=0.
  character (len=labellen) :: nnewton_type='none'
  real :: nnewton_tscale=0.0,nnewton_step_width=0.0
  real, dimension(nx) :: xmask_vis=0
  real, dimension(2) :: vis_xaver_range=(/-max_real,max_real/)
  real, dimension(:), pointer :: etat_x, detat_x
  real, dimension(:), pointer :: etat_y, detat_y
  real, dimension(:), pointer :: etat_z, detat_z
  real, dimension(3) :: nu_aniso_hyper3=0.0
  real, dimension(mx) :: LV0_rprof,LV1_rprof,LH1_rprof,der_LV0_rprof,der_LV1_rprof
  real, pointer :: Pr ! get Prandtl number from hydro
  logical :: lvisc_first=.false.
  logical :: lvisc_simplified=.false.
  logical :: lvisc_nu_non_newtonian=.false.
  logical :: lvisc_rho_nu_const=.false.
  logical :: lvisc_rho_nu_const_bulk=.false.
  logical :: lvisc_sqrtrho_nu_const=.false.
  logical :: lvisc_nu_therm=.false.
  logical :: lvisc_mu_therm=.false.
  logical :: lvisc_nu_const=.false.
  logical :: lvisc_nu_tdep=.false.
  logical :: lvisc_nu_prof=.false.
  logical :: lvisc_nu_profx=.false.
  logical :: lvisc_nu_profr=.false.
  logical :: lvisc_nu_profr_powerlaw=.false.
  logical :: lvisc_nu_profr_twosteps=.false.
  logical :: lvisc_nut_from_magnetic=.false.
  logical :: lvisc_nu_shock=.false.
  logical :: lvisc_nu_shock_profz=.false.
  logical :: lvisc_nu_shock_profr=.false.
  logical :: lvisc_shock_simple=.false.
  logical :: lvisc_hyper2_simplified=.false.
  logical :: lvisc_hyper3_simplified=.false.
  logical :: lvisc_hyper3_polar=.false.
  logical :: lvisc_hyper3_mesh=.false.
  logical :: lvisc_hyper3_rho_nu_const=.false.
  logical :: lvisc_hyper3_mu_const_strict=.false.
  logical :: lvisc_hyper3_nu_const_strict=.false.
  logical :: lvisc_hyper3_rho_nu_const_symm=.false.
  logical :: lvisc_hyper3_rho_nu_const_aniso=.false.
  logical :: lvisc_hyper3_nu_const_aniso=.false.
  logical :: lvisc_hyper3_rho_nu_const_bulk=.false.
  logical :: lvisc_hyper3_nu_const=.false.
  logical :: lvisc_smag_simplified=.false.
  logical :: lvisc_smag_cross_simplified=.false.
  logical :: lvisc_snr_damp=.false.
  logical :: lvisc_heat_as_aux=.false.
  logical :: lvisc_mixture=.false.
  logical :: lvisc_spitzer=.false.
  logical :: lvisc_slope_limited=.false.
  logical :: limplicit_viscosity=.false.
  logical :: lmeanfield_nu=.false.
  logical :: lmagfield_nu=.false.
  logical :: llambda_effect=.false.
  logical :: luse_nu_rmn_prof=.false.
  logical, pointer:: lviscosity_heat
  logical :: lKit_Olem
  real :: damp_sound=0.
  real :: h_slope_limited=0.
  character (LEN=labellen) :: islope_limiter=''
!
  namelist /viscosity_run_pars/ &
      limplicit_viscosity, nu, nu_tdep_exponent, nu_tdep_t0, zeta, &
      nu_hyper2, nu_hyper3, ivisc, nu_mol, C_smag, gamma_smag, nu_shock, &
      nu_aniso_hyper3, lvisc_heat_as_aux,nu_jump,znu,xnu,xnu2,widthnu,widthnu2, &
      pnlaw,llambda_effect,Lambda_V0,Lambda_V1,Lambda_H1, nu_hyper3_mesh, &
      lambda_profile,rzero_lambda,wlambda,r1_lambda,r2_lambda,rmax_lambda,&
      offamp_lambda,lambda_jump,lmeanfield_nu,lmagfield_nu,meanfield_nuB, &
      PrM_turb, roffset_lambda, nu_spitzer, nu_jump2,&
      widthnu_shock, znu_shock, xnu_shock, nu_jump_shock, &
      nnewton_type,nu_infinity,nu0,non_newton_lambda,carreau_exponent,&
      nnewton_tscale,nnewton_step_width,lKit_Olem,damp_sound,luse_nu_rmn_prof, &
      lvisc_slope_limited, h_slope_limited, islope_limiter
!
! other variables (needs to be consistent with reset list below)
  integer :: idiag_nu_tdep=0    ! DIAG_DOC: time-dependent viscosity
  integer :: idiag_fviscm=0     ! DIAG_DOC: Mean value of viscous acceleration
  integer :: idiag_fviscmin=0   ! DIAG_DOC: Min value of viscous acceleration
  integer :: idiag_fviscmax=0   ! DIAG_DOC: Max value of viscous acceleration
  integer :: idiag_fviscrmsx=0  ! DIAG_DOC: Rms value of viscous acceleration
                                ! DIAG_DOC: for the vis_xaver_range
  integer :: idiag_num=0        ! DIAG_DOC: Mean value of viscosity
  integer :: idiag_nusmagm=0    ! DIAG_DOC: Mean value of Smagorinsky viscosity
  integer :: idiag_nusmagmin=0  ! DIAG_DOC: Min value of Smagorinsky viscosity
  integer :: idiag_nusmagmax=0  ! DIAG_DOC: Max value of Smagorinsky viscosity
  integer :: idiag_visc_heatm=0 ! DIAG_DOC: Mean value of viscous heating
  integer :: idiag_qfviscm=0    ! DIAG_DOC: $\left<\qv\cdot
                                ! DIAG_DOC: \fv_{\rm visc}\right>$
  integer :: idiag_Sij2m=0      ! DIAG_DOC: $\left<\Strain^2\right>$
  integer :: idiag_epsK=0       ! DIAG_DOC: $\left<2\nu\varrho\Strain^2\right>$
  integer :: idiag_epsK_LES=0   ! DIAG_DOC:
  integer :: idiag_dtnu=0       ! DIAG_DOC: $\delta t/[c_{\delta t,{\rm v}}\,
                                ! DIAG_DOC:   \delta x^2/\nu_{\rm max}]$
                                ! DIAG_DOC:   \quad(time step relative to
                                ! DIAG_DOC:   viscous time step;
                                ! DIAG_DOC:  see \S~\ref{time-step})
  integer :: idiag_meshRemax=0  ! DIAG_DOC: Max mesh Reynolds number
  integer :: idiag_Reshock=0    ! DIAG_DOC: Mesh Reynolds number at shock
  integer :: idiag_nuD2uxbxm=0  ! DIAG_DOC:
  integer :: idiag_nuD2uxbym=0  ! DIAG_DOC:
  integer :: idiag_nuD2uxbzm=0  ! DIAG_DOC:
!
! xy averaged diagnostics given in xyaver.in written every it1d timestep
!
  integer :: idiag_fviscmz=0    ! XYAVG_DOC: $\left<2\nu\varrho u_i
                                ! XYAVG_DOC: \mathcal{S}_{iz} \right>_{xy}$
                                ! XYAVG_DOC: ($z$-component of viscous flux)
  integer :: idiag_epsKmz=0     ! XYAVG_DOC: $\left<2\nu\varrho\Strain^2
                                ! XYAVG_DOC: \right>_{xy}$
!
! yz averaged diagnostics given in yzaver.in written every it1d timestep
!
  integer :: idiag_fviscmx=0    ! YZAVG_DOC: $\left<2\nu\varrho u_i
                                ! YZAVG_DOC: \mathcal{S}_{ix} \right>_{yz}$
                                ! YZAVG_DOC: ($x$-component of viscous flux)
  integer :: idiag_numx=0       ! YZAVG_DOC: $\left< \nu \right>_{yz}$
                                ! YZAVG_DOC: ($yz$-averaged viscosity)
!
! z averaged diagnostics given in zaver.in
!
  integer :: idiag_fviscmxy=0   ! ZAVG_DOC: $\left<2\nu\varrho u_i
                                ! ZAVG_DOC: \mathcal{S}_{ix} \right>_{z}$
                                ! ZAVG_DOC: ($x$-xomponent of viscous flux)
  integer :: idiag_fviscymxy=0  ! ZAVG_DOC: $\left<2\nu\varrho u_i
                                ! ZAVG_DOC: \mathcal{S}_{iy} \right>_{z}$
                                ! ZAVG_DOC: ($y$-xomponent of viscous flux)
!
! Module Variables
!
  real, dimension(mz) :: eth0z = 0.0
!
  contains
!***********************************************************************
    subroutine register_viscosity

    use FArrayManager, only: farray_register_auxiliary
!
!  19-nov-02/tony: coded
!
!  Identify version number.
!
      if (lroot) call svn_id( &
          "$Id$")
!
!  Needed for flux limited diffusion
!
      if (lvisc_slope_limited) then
        if (iFF_diff==0) then
          call farray_register_auxiliary('Flux_diff',iFF_diff,vector=dimensionality)
          iFF_diff1=iFF_diff; iFF_diff2=iFF_diff+dimensionality-1
        endif
        call farray_register_auxiliary('Div_flux_diff_uu',iFF_div_uu,vector=3)
        iFF_char_c=max(iFF_div_uu+2,iFF_div_ss)
        if (iFF_div_aa>0) iFF_char_c=max(iFF_char_c,iFF_div_aa+2)
      endif
!
    endsubroutine register_viscosity
!***********************************************************************
    subroutine initialize_viscosity()
!
!  20-nov-02/tony: coded
!
      use EquationOfState, only: get_stratz
      use FArrayManager, only: farray_register_auxiliary
      use Mpicomm, only: stop_it
      use SharedVariables, only: put_shared_variable,get_shared_variable
      use Sub, only: write_zprof, step
!
      integer :: i
!
!  Default viscosity.
!
      if ( (nu/=0.0).and.(ivisc(1)=='') ) ivisc(1)='nu-const'
!
!  Some viscosity types need the rate-of-strain tensor and grad(lnrho)
!
      lvisc_simplified=.false.
      lvisc_rho_nu_const=.false.
      lvisc_rho_nu_const_bulk=.false.
      lvisc_sqrtrho_nu_const=.false.
      lvisc_nu_therm=.false.
      lvisc_mu_therm=.false.
      lvisc_nu_const=.false.
      lvisc_nu_tdep=.false.
      lvisc_nu_prof=.false.
      lvisc_nu_profx=.false.
      lvisc_nu_profr=.false.
      lvisc_nu_profr_powerlaw=.false.
      lvisc_nu_profr_twosteps=.false.
      lvisc_nut_from_magnetic=.false.
      lvisc_nu_shock=.false.
      lvisc_nu_shock_profz=.false.
      lvisc_nu_shock_profr=.false.
      lvisc_shock_simple=.false.
      lvisc_hyper2_simplified=.false.
      lvisc_hyper3_simplified=.false.
      lvisc_hyper3_polar=.false.
      lvisc_hyper3_mesh=.false.
      lvisc_hyper3_rho_nu_const=.false.
      lvisc_hyper3_rho_nu_const_symm=.false.
      lvisc_hyper3_mu_const_strict=.false.
      lvisc_hyper3_nu_const_strict=.false.
      lvisc_hyper3_rho_nu_const_aniso=.false.
      lvisc_hyper3_nu_const_aniso=.false.
      lvisc_hyper3_rho_nu_const_bulk=.false.
      lvisc_hyper3_nu_const=.false.
      lvisc_smag_simplified=.false.
      lvisc_smag_cross_simplified=.false.
      lvisc_snr_damp=.false.
      lvisc_spitzer=.false.
!
      do i=1,nvisc_max
        select case (ivisc(i))
        case ('nu-simplified','simplified', '0')
          if (lroot) print*,'viscous force: nu*del2v'
          lvisc_simplified=.true.
        case ('nu-non-newtonian')
          if (lroot) print*,'viscous force: div(nu*Sij)'
          lvisc_nu_non_newtonian=.true.
        case ('rho-nu-const','rho_nu-const', '1')
          if (lroot) print*,'viscous force: mu/rho*(del2u+graddivu/3)'
          lvisc_rho_nu_const=.true.
        case ('rho-nu-const-bulk')
          if (lroot) print*,'viscous force: (zeta/rho)*graddivu'
          lvisc_rho_nu_const_bulk=.true.
        case ('sqrtrho-nu-const')
          if (lroot) print*,'viscous force: mu/sqrt(rho)*(del2u+graddivu/3+S.glnrho)'
          if (nu/=0.) lpenc_requested(i_sij)=.true.
          lvisc_sqrtrho_nu_const=.true.
        case ('nu-therm')
          if (lroot) print*,'viscous force: mu*sqrt(TT)*(del2u+graddivu/3+2S.glnrho)'
          if (nu/=0.) lpenc_requested(i_sij)=.true.
          lvisc_nu_therm=.true.
        case ('mu-therm')
          if (lroot) print*,'viscous force: nu*sqrt(TT)/rho*(del2u+graddivu/3)'
          if (nu/=0.) lpenc_requested(i_sij)=.true.
          lvisc_mu_therm=.true.
        case ('nu-const')
          if (lroot) print*,'viscous force: nu*(del2u+graddivu/3+2S.glnrho)'
          if (nu/=0.) lpenc_requested(i_sij)=.true.
!          if (meanfield_nuB/=0.) lpenc_requested(i_b2)=.true.
          lvisc_nu_const=.true.
        case ('nu-tdep')
          if (lroot) print*,'time-dependent nu*(del2u+graddivu/3+2S.glnrho)'
          if (nu/=0.) lpenc_requested(i_sij)=.true.
          lvisc_nu_tdep=.true.
        case ('nu-prof')
          if (lroot) print*,'viscous force with a vertical profile for nu'
          if (nu/=0.) lpenc_requested(i_sij)=.true.
          lvisc_nu_prof=.true.
        case ('nu-profx')
          if (lroot) print*,'viscous force with a horizontal profile for nu'
          if (nu/=0.) lpenc_requested(i_sij)=.true.
          lvisc_nu_profx=.true.
        case ('nu-profr')
          if (lroot) print*,'viscous force with a radial profile for nu'
          if (nu/=0.) lpenc_requested(i_sij)=.true.
          lvisc_nu_profr=.true.
       case ('nu-profr-twosteps')
          if (lroot) print*,'viscous force with a radial profile for nu'
          if (nu/=0.) lpenc_requested(i_sij)=.true.
          lvisc_nu_profr_twosteps=.true.
        case ('nu-profr-powerlaw','powerlaw','power-law')
          if (lroot) print*,'viscous force with a power law profile'
          if (nu/=0.) lpenc_requested(i_sij)=.true.
          lvisc_nu_profr_powerlaw=.true.
        case ('nut-from-magnetic')
          if (lroot) print*,'nut-from-magnetic via shared variables'
          if (PrM_turb/=0.) lpenc_requested(i_sij)=.true.
          lvisc_nut_from_magnetic=.true.
        case ('nu-shock','shock')
          if (lroot) print*,'viscous force: nu_shock*(XXXXXXXXXXX)'
          lvisc_nu_shock=.true.
          if (.not. lshock) &
           call stop_it('initialize_viscosity: shock viscosity'// &
                           ' but module setting SHOCK=noshock')
        case ('nu-shock-profz')
          if (lroot) print*,'viscous force: nu_shock*(XXXXXXXXXXX)  with a vertical profile'
          lvisc_nu_shock_profz=.true.
          if (.not. lshock) &
           call stop_it('initialize_viscosity: shock viscosity'// &
                           ' but module setting SHOCK=noshock')
          case ('nu-shock-profr')
          if (lroot) print*,'viscous force: nu_shock*(XXXXXXXXXXX)  with a radial profile'
          lvisc_nu_shock_profr=.true.
          if (.not. lshock) &
           call stop_it('initialize_viscosity: shock viscosity'// &
                           ' but module setting SHOCK=noshock')
        case ('shock_simple', 'shock-simple')
          if (lroot) print *, 'viscous force: div(nu_shock*grad(uu_i)))'
          lvisc_shock_simple = .true.
          if (.not. lshock) call stop_it('initialize_viscosity: a SHOCK module is required. ')
        case ('hyper2-simplified','hyper2_simplified', 'hyper4')
          if (lroot) print*,'viscous force: nu_hyper*del4v'
          lvisc_hyper2_simplified=.true.
        case ('hyper3-simplified','hyper3_simplified', 'hyper6')
          if (lroot) print*,'viscous force: nu_hyper*del6v'
          lvisc_hyper3_simplified=.true.
        case ('hyper3-cyl','hyper3_cyl','hyper3-sph','hyper3_sph')
          if (lroot) print*,'viscous force: nu_hyper3/pi^4 *(Deltav)^6/Deltaq^2'
          lvisc_hyper3_polar=.true.
        case ('hyper3-mesh','hyper3_mesh')
          if (lroot) print*,'viscous force: nu_hyper3_mesh/pi^5 *(Deltav)^6/Deltaq'
          lvisc_hyper3_mesh=.true.
        case ('hyper3-rho-nu-const','hyper3_rho_nu-const')
          if (lroot) print*,'viscous force: nu_hyper/rho*del6v'
          lvisc_hyper3_rho_nu_const=.true.
        case ('hyper3-rho-nu-const-symm','hyper3_rho_nu-const_symm')
          if (lroot) print*,'viscous force(i): nu_hyper/rho*(del6ui+der5(divu,i))'
          lvisc_hyper3_rho_nu_const_symm=.true.
        case ('hyper3-mu-const-strict','hyper3_mu-const_strict')
          if (lroot) print*, 'viscous force(i): '// &
              'nu_hyper/rho*(del2(del2(del2(u)))+del2(del2(grad(divu))))'
          if (.not.lhyperviscosity_strict) &
               call stop_it('initialize_viscosity: This viscosity type'//&
               ' cannot be used with HYPERVISC_STRICT=nohypervisc_strict')
          lvisc_hyper3_mu_const_strict=.true.
        case ('hyper3-nu-const-strict','hyper3_nu-const_strict')
          if (lroot) print*, 'viscous force(i): 1/rho*div[2*rho*nu_3*S^(3)]'
          if (.not.lhyperviscosity_strict) &
               call stop_it('initialize_viscosity: This viscosity type'//&
               ' cannot be used with HYPERVISC_STRICT=nohypervisc_strict')
           lvisc_hyper3_nu_const_strict=.true.
        case ('hyper3-rho-nu-const-aniso','hyper3_rho_nu-const_aniso')
          if (lroot) print*,&
               'viscous force(i): 1/rho*(nu.del6)ui'
          lvisc_hyper3_rho_nu_const_aniso=.true.
        case ('hyper3-nu-const-aniso','hyper3_nu-const_aniso')
          if (lroot) print*,&
               'viscous force(i): (nu.del6)ui  + ((nu.uij5).glnrho)'
          lpenc_requested(i_uij5)=.true.
          lpenc_requested(i_glnrho)=.true.
          lvisc_hyper3_nu_const_aniso=.true.
        case ('hyper3-rho-nu-const-bulk','hyper3_rho_nu-const_bulk')
          if (lroot) print*,'viscous force: duj/dt = nu_hyper/rho*d6uj/dxj6'
          lvisc_hyper3_rho_nu_const_bulk=.true.
        case ('hyper3-nu-const','hyper3_nu-const','hyper3-nu_const')
          if (lroot) print*,'viscous force: nu*(del6u+S.glnrho)'
          lpenc_requested(i_uij5)=.true.
          lvisc_hyper3_nu_const=.true.
        case ('smagorinsky-simplified','smagorinsky_simplified')
          if (lroot) print*,'viscous force: Smagorinsky_simplified'
          if (lroot) lvisc_LES=.true.
          lpenc_requested(i_sij)=.true.
          lvisc_smag_simplified=.true.
        case ('smagorinsky-cross-simplif','smagorinsky_cross_simplif')
          if (lroot) print*,'viscous force: Smagorinsky_simplified'
          if (lroot) lvisc_LES=.true.
          lvisc_smag_cross_simplified=.true.
!        case ('snr-damp','snr_damp')
!          if (lroot) print*,'viscous force: SNR damping'
!          lvisc_snr_damp=.true.
        case ('nu-mixture')
          if (lroot) print*,'viscous force: nu is calculated for a mixture'
          lvisc_mixture=.true.
        case ('nu-spitzer')
          if (lroot) print*,'viscous force: temperature dependent nu'
          lpenc_requested(i_sij)=.true.
          lvisc_spitzer=.true.
        case ('none',' ')
          ! do nothing
        case default
          if (lroot) print*, 'No such value for ivisc(',i,'): ', trim(ivisc(i))
          call stop_it('calc_viscous_forcing')
        endselect
      enddo
!
!  If we're timestepping, die or warn if the viscosity coefficient that
!  corresponds to the chosen viscosity type is not set.
!
      if (lrun) then
        if ((lvisc_simplified.or.lvisc_rho_nu_const.or. &
             lvisc_sqrtrho_nu_const.or.lvisc_nu_const.or. &
             lvisc_nu_tdep.or.lvisc_nu_therm.or.&
             lvisc_mu_therm).and.nu==0.0) &
            call warning('initialize_viscosity', &
            'Viscosity coefficient nu is zero!')
        if ((lvisc_rho_nu_const_bulk).and.zeta==0.0) &
            call warning('initialize_viscosity', &
            'Viscosity coefficient zeta is zero!')
        if (lvisc_hyper2_simplified.and.nu_hyper2==0.0) &
            call fatal_error('initialize_viscosity', &
            'Viscosity coefficient nu_hyper2 is zero!')
        if ( (lvisc_hyper3_simplified.or.lvisc_hyper3_rho_nu_const.or. &
              lvisc_hyper3_rho_nu_const_bulk.or.lvisc_hyper3_nu_const.or. &
              lvisc_hyper3_rho_nu_const_symm.or. &
              lvisc_hyper3_polar.or.&
              lvisc_hyper3_mu_const_strict .or. &
              lvisc_hyper3_nu_const_strict ).and. &
              nu_hyper3==0.0 ) &
            call fatal_error('initialize_viscosity', &
            'Viscosity coefficient nu_hyper3 is zero!')
        if (lvisc_hyper3_mesh.and.nu_hyper3_mesh==0.0) &
             call fatal_error('initialize_viscosity', &
            'Viscosity coefficient nu_hyper3_mesh is zero!')
        if (lvisc_spitzer.and.nu_spitzer==0.0) &
             call fatal_error('initialize_viscosity', &
            'Viscosity coefficient nu_spitzer is zero!')
        if ( (lvisc_hyper3_rho_nu_const_aniso.or.lvisc_hyper3_nu_const_aniso).and.&
             ((nu_aniso_hyper3(1)==0. .and. nxgrid/=1 ).or. &
              (nu_aniso_hyper3(2)==0. .and. nygrid/=1 ).or. &
              (nu_aniso_hyper3(3)==0. .and. nzgrid/=1 )) ) &
            call fatal_error('initialize_viscosity', &
             'A viscosity coefficient of nu_aniso_hyper3 is zero!')
        if ( (lvisc_smag_simplified.or.lvisc_smag_cross_simplified).and. &
             C_smag==0.0 ) &
            call fatal_error('initialize_viscosity', &
            'Viscosity coefficient C_smag is zero!')
        if (lvisc_nu_shock .and.nu_shock==0.0) &
            call fatal_error('initialize_viscosity', &
            'Viscosity coefficient nu_shock is zero!')
        if (lvisc_nu_shock_profz .and.nu_shock==0.0) &
            call fatal_error('initialize_viscosity', &
            'Viscosity coefficient nu_shock is zero!')
        if (lvisc_nu_shock_profr .and.nu_shock==0.0) &
            call fatal_error('initialize_viscosity', &
            'Viscosity coefficient nu_shock is zero!')
        if (lvisc_shock_simple .and. nu_shock == 0.0) call fatal_error('initialize_viscosity', 'nu_shock is zero. ')
!
!  Dynamical hyper-diffusivity operates only for mesh formulation of hyper-viscosity
!
        if (ldynamical_diffusion.and..not.lvisc_hyper3_mesh) then
          call fatal_error("initialize_viscosity",&
               "Dynamical diffusion requires mesh hyper-diffusion, switch ivisc='hyper3-mesh'")
        endif
!
      endif

      if (lvisc_nu_prof) then
!
!  Write out viscosity z-profile.
!  At present only correct for Cartesian geometry
!
        call write_zprof('visc', nu + (nu*(nu_jump-1.))*step(z(n1:n2),znu,-widthnu))
      endif

      if (lvisc_nu_shock_profz .or. lvisc_nu_shock_profr) then
        nu_shock_jump1=nu_shock*(nu_jump_shock-1.)
!
!  Write out shock viscosity z-profile.
!  At present only correct for Cartesian geometry
!
        if (lvisc_nu_shock_profz) &
          call write_zprof('visc_shock', &
                           nu_shock+nu_shock_jump1*step(z(n1:n2),znu_shock,-widthnu_shock))

!
!  Write out shock viscosity r-profile.
!  At present only correct for spherical and cylindrical geometry.
!
        if (lvisc_nu_shock_profr) &
          call write_zprof('visc_shock', &
                           nu_shock+nu_shock_jump1*step(x(l1:l2),xnu_shock,-widthnu_shock))
      endif
!
!  Register an extra aux slot for dissipation rate if requested (so
!  visc_heat is written sto snapshots and can be easily analyzed later).
!    NB: We are doing this here, rather than in register_viscosity, as the
!  register_XXX routines are called before read_{start,run}pars, so
!  lvisc_heat_as_aux isn't known there. This implies that we need to
!  append the ivisc_heat line to index.pro manually.
!
      if (lvisc_heat_as_aux) then
        call farray_register_auxiliary('visc_heat',ivisc_heat)
!
        if (lroot) then
          open(3,file=trim(datadir)//'/index.pro', POSITION='append')
          write(3,*) 'ivisc_heat=',ivisc_heat
          close(3)
          open(15,FILE=trim(datadir)//'/def_var.pro',position='append')
          write(15,*) 'visc_heat = fltarr(mx,my,mz)*one'
          close(15)
        endif
      endif
!
!  Shared variables.
!
      call put_shared_variable('lvisc_hyper3_nu_const_strict',lvisc_hyper3_nu_const_strict, &
                               caller='initialize_viscosity')
      call put_shared_variable('nu',nu)
      call get_shared_variable('lviscosity_heat',lviscosity_heat)
      call put_shared_variable('llambda_effect',llambda_effect)
!
!  For Boussinesq, density is constant, so must use lvisc_simplified.
!
      if (lrun.and.lboussinesq) then
        if (.not.lvisc_simplified) call fatal_error("initialize_viscosity", &
            "Boussinesq works only if ivisc='simplified' in run.in")
        if (lroot) print*,'viscosity: viscous force nu*del2v with nu=',nu
      endif
!
! DM Note:
! initialization of lambda should come after sharing the llambda_effect
! variable because even if there is no lambda_effect that has to be
! communicated to the boundary conditions too. In case llambda_effect is true
! more variables are shared inside initialize_lambda.
! initialize lambda effect.
!
      if (llambda_effect) call initialize_lambda
!
!  Check for possibility of getting etat profile and gradient from
!  the magnetic meanfield module.
!
      if (PrM_turb/=0.) then
        if (lmagn_mf) then
          call get_shared_variable('etat_x',etat_x)
          call get_shared_variable('etat_y',etat_y)
          call get_shared_variable('etat_z',etat_z)
          call get_shared_variable('detat_x',detat_x)
          call get_shared_variable('detat_y',detat_y)
          call get_shared_variable('detat_z',detat_z)
          do n=n1,n2
            print*,ipz,z(n),etat_z(n),detat_z(n)
          enddo
        endif
      endif
!
!
!  Compute mask for x-averaging where x is in vis_xaver_range.
!  Normalize such that the average over the full domain
!  gives still unity.
!
      if (l1 == l2) then
        xmask_vis = 1.
      else
        where (x(l1:l2) >= vis_xaver_range(1) .and. x(l1:l2) <= vis_xaver_range(2))
          xmask_vis = 1.
        elsewhere
          xmask_vis = 0.
        endwhere
        vis_xaver_range(1) = max(vis_xaver_range(1), xyz0(1))
        vis_xaver_range(2) = min(vis_xaver_range(2), xyz1(1))
        if (lspherical_coords) then
          xmask_vis = xmask_vis * (xyz1(1)**3 - xyz0(1)**3) &
              / (vis_xaver_range(2)**3 - vis_xaver_range(1)**3)
        elseif (lcylindrical_coords) then
          xmask_vis = xmask_vis * (xyz1(1)**2 - xyz0(1)**2) &
              / (vis_xaver_range(2)**2 - vis_xaver_range(1)**2)
        else
          xmask_vis = xmask_vis*Lxyz(1) &
              / (vis_xaver_range(2) - vis_xaver_range(1))
        endif
      endif
!
!  Get background energy stratification, if any.
!
      if (lstratz .and. lthermal_energy) call get_stratz(z, eth0z=eth0z)

      lslope_limit_diff = lslope_limit_diff .or. lvisc_slope_limited
!
!  debug output
!
      if (lroot.and.ip<14) then
        print*,'xmask_vis=',xmask_vis
      endif
!
    endsubroutine initialize_viscosity
!***********************************************************************
    subroutine initialize_lambda
!
! DM 26-05-2010: cut out of intialize viscosity
!
      use Sub, only: step,der_step,stepdown,der_stepdown
      use SharedVariables, only: put_shared_variable,get_shared_variable
!
      if ((Lambda_V0==0).and.(Lambda_V1==0).and.(Lambda_H1==0)) &
        call warning('initialize_lambda', &
            'You have chose llambda_effect=T but, all Lambda coefficients to be zero!')
      if ((Lambda_V0==0).and.((Lambda_V1/=0).or.(Lambda_H1==0))) &
        call warning('initialize_lambda', &
            'Lambda effect: V_zero=0 but V1 or H1 nonzero')
!
! Select the profile of Lambda, default is uniform. At present (May 2010) the
! only other coded profile is radial step.
!
      select case (lambda_profile)
      case ('radial_step_V0')
        if (lroot) print*,'lambda profile radial_step_V0, rzero_lambda, wlambda:',&
            rzero_lambda,wlambda
        LV0_rprof=step(x,rzero_lambda,wlambda)
        der_LV0_rprof=der_step(x,rzero_lambda,wlambda)
        LV1_rprof=1.;LH1_rprof=1.
        der_LV1_rprof=0.
      case ('radial_step')
        if (lroot) print*,'lambda profile radial_step, rzero_lambda, wlambda:',&
            rzero_lambda,wlambda
        LV0_rprof=step(x,rzero_lambda,wlambda)
        LV1_rprof=step(x,rzero_lambda,wlambda)
        LH1_rprof=step(x,rzero_lambda,wlambda)
        der_LV0_rprof=der_step(x,rzero_lambda,wlambda)
        der_LV1_rprof=der_step(x,rzero_lambda,wlambda)
      case ('top_hat')
        if (lroot) print*,'lambda profile top_hat, rzero_lambda, rmax_lambda,roffset_lambda, wlambda:',&
            rzero_lambda,rmax_lambda,roffset_lambda,wlambda
        LV0_rprof=step(x,rzero_lambda+roffset_lambda,wlambda) &
            -step(x,rmax_lambda+roffset_lambda,wlambda)
        LV1_rprof=step(x,rzero_lambda,wlambda)-step(x,rmax_lambda,wlambda)
        LH1_rprof=step(x,rzero_lambda,wlambda)-step(x,rmax_lambda,wlambda)
        der_LV0_rprof=der_step(x,rzero_lambda+roffset_lambda,wlambda) &
            -der_step(x,rmax_lambda+roffset_lambda,wlambda)
        der_LV1_rprof=der_step(x,rzero_lambda,wlambda) &
            -der_step(x,rmax_lambda,wlambda)
      case ('V1H1_roff')
        LV0_rprof=1.;der_LV0_rprof=0.
        LV1_rprof=1.+offamp_lambda*stepdown(x,rmax_lambda,wlambda)
        LH1_rprof=1.+offamp_lambda*stepdown(x,rmax_lambda,wlambda)
        der_LV1_rprof=offamp_lambda*der_stepdown(x,rmax_lambda,wlambda)
        if (lroot) print*,'LV1_rprof',LV1_rprof
        if (lroot) print*,'LH1_rprof',LH1_rprof
      case ('roff')
        LV0_rprof=1.+stepdown(x,rmax_lambda,wlambda)
        der_LV0_rprof=1.+der_stepdown(x,rmax_lambda,wlambda)
        LV1_rprof=1.+stepdown(x,rmax_lambda,wlambda)
        LH1_rprof=1.+stepdown(x,rmax_lambda,wlambda)
        der_LV1_rprof=der_stepdown(x,rmax_lambda,wlambda)
        if (lroot) print*,'LV1_rprof',LV1_rprof
        if (lroot) print*,'LH1_rprof',LH1_rprof
      case ('uniform')
        if (lroot) print*,'lambda profile :',lambda_profile
        LV0_rprof=1.;LV1_rprof=1;LH1_rprof=1.
        der_LV0_rprof=0.;der_LV1_rprof=0
      case ('V0jump')
        if (lroot) print*,'lambda_profile, radial_step, rzero_lambda, wlambda:',&
            lambda_profile,rzero_lambda,wlambda
        LV0_rprof=1.+(lambda_jump/Lambda_V0)*step(x,rzero_lambda,wlambda)
        der_LV0_rprof=(lambda_jump/Lambda_V0)*der_step(x,rzero_lambda,wlambda)
        LV1_rprof=1;LH1_rprof=1.
        der_LV1_rprof=0
      case default
        call fatal_error('initialize_lambda',&
            'default lambda_profile is uniform ! ')
      endselect

      lambda_V0t=lambda_V0*LV0_rprof(nx)
      lambda_V1t=lambda_V1*LV1_rprof(nx)
      lambda_V0b=lambda_V0*LV0_rprof(1)
      lambda_V1b=lambda_V1*LV1_rprof(1)
      call put_shared_variable('Lambda_V0t',Lambda_V0t,caller='initialize_lambda')
      call put_shared_variable('Lambda_V1t',Lambda_V1t)
      call put_shared_variable('Lambda_V0b',Lambda_V0b)
      call put_shared_variable('Lambda_V1b',Lambda_V1b)
      call put_shared_variable('Lambda_H1',Lambda_H1)
      call put_shared_variable('LH1_rprof',LH1_rprof)
!
    endsubroutine initialize_lambda
!***********************************************************************
    subroutine read_viscosity_run_pars(iostat)
!
      use File_io, only: parallel_unit
!
      integer, intent(out) :: iostat
!
      read(parallel_unit, NML=viscosity_run_pars, IOSTAT=iostat)
!
    endsubroutine read_viscosity_run_pars
!***********************************************************************
    subroutine write_viscosity_run_pars(unit)
!
      integer, intent(in) :: unit
!
      write(unit, NML=viscosity_run_pars)
!
    endsubroutine write_viscosity_run_pars
!***********************************************************************
    subroutine rprint_viscosity(lreset,lwrite)
!
!  Writes ishock to index.pro file
!
!  24-nov-03/tony: adapted from rprint_ionization
!
      use Diagnostics, only: parse_name
!
      logical :: lreset
      logical, optional :: lwrite
      integer :: iname,inamex,inamez,ixy
!
!  reset everything in case of reset
!  (this needs to be consistent with what is defined above!)
!
      if (lreset) then
        idiag_dtnu=0; idiag_nu_LES=0; idiag_Sij2m=0; idiag_epsK=0; idiag_epsK_LES=0
        idiag_visc_heatm=0; idiag_meshRemax=0; idiag_Reshock=0
        idiag_nuD2uxbxm=0; idiag_nuD2uxbym=0; idiag_nuD2uxbzm=0
        idiag_nu_tdep=0; idiag_fviscm=0 ; idiag_fviscrmsx=0
        idiag_fviscmz=0; idiag_fviscmx=0; idiag_fviscmxy=0
        idiag_epsKmz=0; idiag_numx=0; idiag_fviscymxy=0
      endif
!
!  iname runs through all possible names that may be listed in print.in
!
      if (lroot.and.ip<14) print*,'rprint_viscosity: run through parse list'
      do iname=1,nname
        call parse_name(iname,cname(iname),cform(iname),'nu_tdep',idiag_nu_tdep)
        call parse_name(iname,cname(iname),cform(iname),'fviscm',idiag_fviscm)
        call parse_name(iname,cname(iname),cform(iname),'fviscmin',idiag_fviscmin)
        call parse_name(iname,cname(iname),cform(iname),'qfviscm',idiag_qfviscm)
        call parse_name(iname,cname(iname),cform(iname),'fviscmax',idiag_fviscmax)
        call parse_name(iname,cname(iname),cform(iname),'fviscrmsx',idiag_fviscrmsx)
        call parse_name(iname,cname(iname),cform(iname),'num',idiag_num)
        call parse_name(iname,cname(iname),cform(iname),'nusmagm',idiag_nusmagm)
        call parse_name(iname,cname(iname),cform(iname),'nusmagmin',idiag_nusmagmin)
        call parse_name(iname,cname(iname),cform(iname),'nusmagmax',idiag_nusmagmax)
        call parse_name(iname,cname(iname),cform(iname),'dtnu',idiag_dtnu)
        call parse_name(iname,cname(iname),cform(iname),'nu_LES',idiag_nu_LES)
        call parse_name(iname,cname(iname),cform(iname),'visc_heatm', &
            idiag_visc_heatm)
        call parse_name(iname,cname(iname),cform(iname),'Sij2m',idiag_Sij2m)
        call parse_name(iname,cname(iname),cform(iname),'epsK',idiag_epsK)
        call parse_name(iname,cname(iname),cform(iname),'epsK_LES',idiag_epsK_LES)
        call parse_name(iname,cname(iname),cform(iname),'meshRemax',idiag_meshRemax)
        call parse_name(iname,cname(iname),cform(iname),'Reshock',idiag_Reshock)
      enddo
!
!  Check for those quantities for which we want xy-averages.
!
      do inamez=1,nnamez
        call parse_name(inamez,cnamez(inamez),cformz(inamez),'fviscmz',idiag_fviscmz)
        call parse_name(inamez,cnamez(inamez),cformz(inamez),'epsKmz',idiag_epsKmz)
      enddo
!
!  Check for those quantities for which we want yz-averages.
!
      do inamex=1,nnamex
        call parse_name(inamex,cnamex(inamex),cformx(inamex),'fviscmx',idiag_fviscmx)
        call parse_name(inamex,cnamex(inamex),cformx(inamex),'numx',idiag_numx)
      enddo
!
!  Check for those quantities for which we want z-averages
!
      do ixy=1,nnamexy
        call parse_name(ixy,cnamexy(ixy),cformxy(ixy),'fviscmxy',idiag_fviscmxy)
        call parse_name(ixy,cnamexy(ixy),cformxy(ixy),'fviscymxy',idiag_fviscymxy)
      enddo
!
!  write column where which viscosity variable is stored
!
      if (present(lwrite)) then
        if (lwrite) then
          write(3,*) 'ihypvis=',ihypvis
        endif
      endif
!
    endsubroutine rprint_viscosity
!***********************************************************************
    subroutine pencil_criteria_viscosity()
!
!  All pencils that the Viscosity module depends on are specified here.
!
!  20-11-04/anders: coded
!  18-05-12/MR: request of sij2 for lvisc_simplified.and.lboussinesq added
!                       of graddivu for lboussinesq diasabled
!
      if ((lentropy.or.ltemperature) .and. &
          (lvisc_rho_nu_const .or. lvisc_rho_nu_const_bulk .or. &
           lvisc_sqrtrho_nu_const .or. lvisc_nu_therm .or.&
           lvisc_nu_const .or. lvisc_nu_tdep .or. lvisc_nu_shock .or. &
           lvisc_nu_prof .or. lvisc_nu_profx .or. lvisc_spitzer .or. &
           lvisc_nu_profr .or. lvisc_nu_profr_powerlaw .or. &
           lvisc_nu_profr_twosteps .or. lvisc_nu_shock_profz .or. &
           lvisc_nut_from_magnetic .or. lvisc_nu_shock_profr .or. lvisc_mu_therm))&
           lpenc_requested(i_TT1)=.true.
      if (lvisc_rho_nu_const .or. lvisc_rho_nu_const_bulk .or. &
          lvisc_sqrtrho_nu_const .or. &
          lvisc_nu_const .or. lvisc_nu_tdep .or. lvisc_nu_therm .or. &
          lvisc_nu_prof.or.lvisc_nu_profx.or.lvisc_spitzer .or. &
          lvisc_nu_profr.or.lvisc_nu_profr_powerlaw .or. &
          lvisc_nu_profr_twosteps .or. &
          lvisc_nut_from_magnetic.or.lvisc_mu_therm.or. &
          (lvisc_simplified.and.lboussinesq) ) then
        if (lenergy.and.lviscosity_heat) lpenc_requested(i_sij2)=.true.
        lpenc_requested(i_graddivu)=.true.
      endif
      if (lthermal_energy.and.lviscosity_heat) lpenc_requested(i_rho)=.true.
      if ((lentropy.or.ltemperature).and. &
          (lvisc_nu_therm.or.lvisc_mu_therm.or.lvisc_spitzer)) &
          lpenc_requested(i_lnTT)=.true.
      if (lvisc_smag_simplified .or. lvisc_smag_cross_simplified) &
          lpenc_requested(i_graddivu)=.true.
      if (lvisc_smag_simplified) lpenc_requested(i_sij2)=.true.
      if (lvisc_smag_cross_simplified) lpenc_requested(i_ss12)=.true.
      if (lvisc_nu_prof) lpenc_requested(i_z_mn)=.true.
      if (lvisc_nu_profx) lpenc_requested(i_x_mn)=.true.
      if (lvisc_nu_profr .or. lvisc_nu_profr_twosteps) then
        if (lsphere_in_a_box.or.lspherical_coords) then
          lpenc_requested(i_r_mn)=.true.
        else
          lpenc_requested(i_rcyl_mn)=.true.
          if (lcylinder_in_a_box) lpenc_requested(i_rcyl_mn1)=.true.
        endif
      endif
      if (lvisc_nu_non_newtonian) then
        lpenc_requested(i_nu)=.true.
        lpenc_requested(i_del2u)=.true.
        lpenc_requested(i_sij)=.true.
        lpenc_requested(i_sij2)=.true.
        lpenc_requested(i_uijk)=.true.
      endif
      if (lvisc_nu_profr_powerlaw) lpenc_requested(i_rcyl_mn)=.true.
      if (lvisc_nu_profr_powerlaw.and.luse_nu_rmn_prof) &
          lpenc_requested(i_r_mn)=.true.
      if (lvisc_rho_nu_const .or. &
          lvisc_sqrtrho_nu_const .or. lvisc_nu_const .or. lvisc_nu_tdep .or. &
          lvisc_smag_simplified .or. lvisc_smag_cross_simplified .or. &
          lvisc_nu_prof .or. lvisc_nu_profx .or. lvisc_spitzer .or. &
          lvisc_nu_profr_powerlaw .or. lvisc_nu_profr .or. &
          lvisc_nu_profr_twosteps .or. &
          lvisc_nut_from_magnetic .or. lvisc_nu_therm .or. lvisc_mu_therm) &
          lpenc_requested(i_del2u)=.true.
      if (.not. limplicit_viscosity .and. lvisc_simplified) lpenc_requested(i_del2u)=.true.
      if (lvisc_hyper3_simplified .or. lvisc_hyper3_rho_nu_const .or. &
          lvisc_hyper3_nu_const .or. lvisc_hyper3_rho_nu_const_symm) &
          lpenc_requested(i_del6u)=.true.
      if (lvisc_hyper3_rho_nu_const_symm) then
        lpenc_requested(i_grad5divu)=.true.
        if ((lentropy.or.ltemperature).and.lviscosity_heat) then
          lpenc_requested(i_uij5)=.true.
          lpenc_requested(i_uij)=.true.
        endif
      endif
      if (lvisc_hyper3_rho_nu_const_bulk) lpenc_requested(i_del6u_bulk)=.true.
      if (lvisc_hyper2_simplified) lpenc_requested(i_del4u)=.true.
      if (lvisc_rho_nu_const .or. lvisc_rho_nu_const_bulk .or. &
          lvisc_sqrtrho_nu_const .or. &
          lvisc_hyper3_rho_nu_const .or. lvisc_nu_therm .or.&
          lvisc_hyper3_rho_nu_const_bulk .or. &
          lvisc_hyper3_rho_nu_const_aniso .or. &
          lvisc_smag_simplified .or. lvisc_smag_cross_simplified .or. &
          lvisc_hyper3_rho_nu_const_symm .or. &
          lvisc_hyper3_mu_const_strict .or. lvisc_mu_therm .or. &
          lvisc_spitzer) &
          lpenc_requested(i_rho1)=.true.
!
      if (lvisc_nu_const .or. lvisc_nu_tdep .or. &
          lvisc_nu_prof .or. lvisc_nu_profx .or. &
          lvisc_smag_simplified .or. lvisc_smag_cross_simplified .or. &
          lvisc_nu_profr_powerlaw .or. lvisc_nu_profr .or. &
          lvisc_nu_profr_twosteps .or. lvisc_sqrtrho_nu_const .or. &
          lvisc_nut_from_magnetic.or.lvisc_nu_therm) &
          lpenc_requested(i_sglnrho)=.true.
!
      if (lvisc_spitzer .or. lvisc_mu_therm .or. lvisc_nu_therm) &
          lpenc_requested(i_sglnTT)=.true.
!
      if (lvisc_nu_const .and. lmagfield_nu) lpenc_requested(i_b2)=.true.
      if (lvisc_hyper3_nu_const) lpenc_requested(i_uij5glnrho)=.true.
      if (ldensity.and.lvisc_nu_shock) then
        lpenc_requested(i_graddivu)=.true.
        lpenc_requested(i_shock)=.true.
        lpenc_requested(i_gshock)=.true.
        lpenc_requested(i_divu)=.true.
        lpenc_requested(i_glnrho)=.true.
      endif
      if (ldensity.and.lvisc_nu_shock_profz) then
        lpenc_requested(i_graddivu)=.true.
        lpenc_requested(i_shock)=.true.
        lpenc_requested(i_gshock)=.true.
        lpenc_requested(i_divu)=.true.
        lpenc_requested(i_glnrho)=.true.
      endif
      if (ldensity.and.lvisc_nu_shock_profr) then
        lpenc_requested(i_graddivu)=.true.
        lpenc_requested(i_shock)=.true.
        lpenc_requested(i_gshock)=.true.
        lpenc_requested(i_divu)=.true.
        lpenc_requested(i_glnrho)=.true.
      endif
      shksmp: if (lvisc_shock_simple) then
        lpenc_requested(i_shock) = .true.
        lpenc_requested(i_gshock) = .true.
        lpenc_requested(i_uij) = .true.
        lpenc_requested(i_del2u) = .true.
      endif shksmp
      if (lvisc_slope_limited) then
        lpenc_requested(i_del2u)=.true.
      endif
      if (llambda_effect) then
        lpenc_requested(i_uij)=.true.
        lpenc_requested(i_glnrho)=.true.
        !if (lKit_Olem) lpenc_requested(i_dsdr) = .true.
        !if (lKit_Olem) lpenc_requested(i_gss) = .true.
      endif
      if (lvisc_mixture) then
        lpenc_requested(i_graddivu)=.true.
        lpenc_requested(i_del2u)=.true.
        lpenc_requested(i_glnrho)=.true.
        lpenc_requested(i_sglnrho)=.true.
        lpenc_requested(i_nu)=.true.
        lpenc_requested(i_gradnu)=.true.
        lpenc_requested(i_sij)=.true.
        if ((lentropy.or.ltemperature).and.lviscosity_heat) &
            lpenc_requested(i_sij2)=.true.
      endif
!
      if (idiag_meshRemax/=0.or.idiag_Reshock/=0) lpenc_diagnos(i_u2)=.true.
      if (idiag_visc_heatm/=0) lpenc_diagnos(i_visc_heat)=.true.
      if (idiag_epsK/=0.or.idiag_epsK_LES/=0.or.idiag_epsKmz/=0) then
        lpenc_diagnos(i_rho)=.true.
        lpenc_diagnos(i_sij2)=.true.
      endif
      if (idiag_Sij2m/=0.) lpenc_diagnos(i_sij2)=.true.
      if (idiag_epsK/=0.or.idiag_epsKmz/=0) then
        lpenc_diagnos(i_visc_heat)=.true.
        lpenc_diagnos(i_uu)=.true.
      endif
      if (lvisc_nu_shock.and.idiag_epsK/=0) then
        lpenc_diagnos(i_fvisc)=.true.
        lpenc_diagnos(i_diffus_total)=.true.
        lpenc_diagnos(i_shock)=.true.
        lpenc_diagnos(i_divu)=.true.
        lpenc_diagnos(i_rho)=.true.
      endif
      if (lvisc_nu_shock_profz.and.idiag_epsK/=0) then
        lpenc_diagnos(i_fvisc)=.true.
        lpenc_diagnos(i_diffus_total)=.true.
        lpenc_diagnos(i_shock)=.true.
        lpenc_diagnos(i_divu)=.true.
        lpenc_diagnos(i_rho)=.true.
      endif
      if (lvisc_nu_shock_profr.and.idiag_epsK/=0) then
        lpenc_diagnos(i_fvisc)=.true.
        lpenc_diagnos(i_diffus_total)=.true.
        lpenc_diagnos(i_shock)=.true.
        lpenc_diagnos(i_divu)=.true.
        lpenc_diagnos(i_rho)=.true.
      endif
      if (lvisc_heat_as_aux) then
        lpenc_diagnos(i_visc_heat)=.true.
        lpenc_diagnos(i_rho)=.true.
        lpenc_diagnos(i_sij2)=.true.
      endif
      if ((idiag_meshRemax/=0.or.idiag_dtnu/=0).and.(lvisc_nu_shock &
           .or.lvisc_nu_shock_profz.or.lvisc_nu_shock_profr)) then
        lpenc_diagnos(i_shock)=.true.
      endif
      if (idiag_qfviscm/=0) then
        lpenc_diagnos(i_curlo)=.true.
        lpenc_diagnos(i_fvisc)=.true.
      endif
      if (idiag_Reshock/=0) lpenc_diagnos(i_shock)=.true.
      if (idiag_fviscmz/=0.or.idiag_fviscmx/=0) then
        lpenc_diagnos(i_rho)=.true.
        lpenc_diagnos(i_sij)=.true.
      endif
      if (idiag_numx/=0) then
        lpenc_diagnos(i_nu) = .true.
      endif
      if (idiag_fviscmxy/=0 .or. idiag_fviscymxy/=0) then
        lpenc_diagnos2d(i_rho)=.true.
        lpenc_diagnos2d(i_sij)=.true.
      endif
      if (lboussinesq) lpenc_requested(i_graddivu)=.false.
      if (damp_sound/=0.) lpenc_requested(i_divu)=.true.
!
    endsubroutine pencil_criteria_viscosity
!***********************************************************************
    subroutine pencil_interdep_viscosity(lpencil_in)
!
!  Interdependency among pencils from the Viscosity module is specified here.
!
!  20-11-04/anders: coded
!
      logical, dimension (npencils) :: lpencil_in
!
      call keep_compiler_quiet(lpencil_in)
!
    endsubroutine pencil_interdep_viscosity
!***********************************************************************
    subroutine calc_pencils_viscosity(f,p)
!
!  Calculate Viscosity pencils.
!  Most basic pencils should come first, as others may depend on them.
!
!  20-nov-04/anders: coded
!  18-may-12/MR: calculation of viscous heat for boussinesq added
!
      use Deriv, only: der5i1j,der6
      use Diagnostics, only: max_mn_name, sum_mn_name
      use Sub
!
      real, dimension (mx,my,mz,mfarray) :: f
      type (pencil_case) :: p
      real, dimension (nx,3) :: tmp,tmp2,gradnu,sgradnu, gradnu_shock
      real, dimension (nx) :: murho1,zetarho1,muTT,nu_smag,tmp3,tmp4,pnu, pnu_shock
      real, dimension (nx) :: lambda_phi,prof,prof2,derprof,derprof2,qfvisc
      real, dimension (nx) :: gradnu_effective,fac, nu_sld
      real, dimension (nx,3) :: deljskl2,fvisc_nnewton2
!
      integer :: i,j,ju,ii,jj,kk,ll
!
      intent(inout) :: f,p
!
!  Viscous force and viscous heating are calculated here (for later use).
!
      p%fvisc=0.0                               !!! not needed
      if (lpencil(i_visc_heat)) p%visc_heat=0.0
      if (lfirst.and.ldt) then
        p%diffus_total=0.0
        p%diffus_total2=0.0
        p%diffus_total3=0.0
      endif
!
!  viscous force: nu*del2v
!  -- not physically correct (no momentum conservation), but
!  numerically easy and in most cases qualitatively OK,
!  for boussinesq (divu=0) yet exact
!
      if (.not. limplicit_viscosity .and. lvisc_simplified) then
        p%fvisc=p%fvisc+nu*p%del2u
        if (lpencil(i_visc_heat)) then
          if (lboussinesq) then
            p%visc_heat=p%visc_heat+2.*nu*p%sij2
          else                                  ! Heating term not implemented
            if (headtt) then
              call warning('calc_pencils_viscosity', 'viscous heating term '// &
                'is not implemented for lvisc_simplified')
            endif
          endif
        endif
        if (lfirst.and.ldt) p%diffus_total=p%diffus_total+nu
      endif
!
! Non-newtonian viscosity
!
      if (lvisc_nu_non_newtonian) then
!            print*,'viscous force: div(nu*Sij); with'
!            print*,'nu a function of square of strain rate'
! fvisc_i = \partial_j \nu(S_{kl}S_{kl}) S_{ij}
!         = \nu(S_{kl}S_{kl}) \partial_j S_{ij} + S_{ij}\partial_j \nu(S_{kl}S_{kl})
!         = \nu(S_{kl}S_{kl}) \partial_j (uij+uji) + S_{ij}\nu^{\prime} \partial_j [S_{kl}S_{kl}]
!         = \nu(S_{kl}S_{kl}) \partial_jj (ui) + S_{ij}\nu^{\prime} \partial_j [(ukl+ulk)(ukl+ulk)]
!         = \nu(.) \del2 (ui) + S_{ij}\nu^{\prime} \partial_j [ukl ukl +ulk ukl + ukl ulk + ulk ulk]
!         = \nu(.) \del2 (ui) + S_{ij}\nu^{\prime} [(uklj ukl + ukl uklj) + (ulkj ukl + ulk uklj)
!                                                  +(uklj ulk + ukl ulkj) + (ulkj ulk + ulk ulkj)]
!         = \nu(.) \del2 (ui) + S_{ij}\nu^{\prime} 2[uklj S_{lk}+  ulkj S_{kl}]
!
        deljskl2=0.
        gradnu_effective=0.
        do jj=1,3
          do kk=1,3; do ll=1,3
            deljskl2 (:,jj) = deljskl2 (:,jj) + &
              p%uijk(:,kk,ll,jj)*p%sij(:,ll,kk) + p%uijk(:,ll,kk,jj)*p%sij(:,kk,ll)
          enddo;enddo
        enddo
        do ii=1,3
          fvisc_nnewton2(:,ii) = sum(p%sij(:,ii,:)*deljskl2,2)
        enddo
        call getnu_non_newtonian(p%sij2,p%nu,gradnu_effective)
        do ii=1,3
          p%fvisc(:,ii)=p%nu(:)*p%del2u(:,ii) + gradnu_effective(:)*fvisc_nnewton2(:,ii)
        enddo
!
        if (lfirst.and.ldt) p%diffus_total=p%diffus_total+nu
      endif
!
!  viscous force: mu/rho*(del2u+graddivu/3)
!  -- the correct expression for rho*nu=const
!
      if (lvisc_rho_nu_const) then
        murho1=nu*p%rho1  !(=mu/rho)
        do i=1,3
          p%fvisc(:,i)=p%fvisc(:,i) + &
              murho1*(p%del2u(:,i)+1.0/3.0*p%graddivu(:,i))
        enddo
        if (lpencil(i_visc_heat)) p%visc_heat=p%visc_heat+2*murho1*p%sij2
        if (lfirst.and.ldt) p%diffus_total=p%diffus_total+murho1
      endif
!
!  viscous force: zeta/rho*graddivu (constant dynamic bulk viscosity)
!
      if (lvisc_rho_nu_const_bulk) then
        zetarho1=zeta*p%rho1  !(=zeta/rho)
        do i=1,3
          p%fvisc(:,i)=p%fvisc(:,i)+zetarho1*p%graddivu(:,i)
        enddo
        if (lpencil(i_visc_heat)) p%visc_heat=p%visc_heat+zetarho1*p%divu**2
        if (lfirst.and.ldt) p%diffus_total=p%diffus_total+zetarho1
      endif
!
!  viscous force: mu/sqrt(rho)*(del2u+graddivu/3)
!  [Implemented by Fred Gent in r13626 of 13 April 2010]
!  [AB: this may not correspond to a symmetric stress tensor]
!  PJK: 21-09-13 modified to include the missing term
!  viscous force: mu/sqrt(rho)*(del2u+graddivu/3+S.glnrho)
!
      if (lvisc_sqrtrho_nu_const) then
        murho1=nu*sqrt(p%rho1)
        do i=1,3
          p%fvisc(:,i)=p%fvisc(:,i) + &
              murho1*(p%del2u(:,i)+1.0/3.0*p%graddivu(:,i) &
              + p%sglnrho(:,i))
        enddo
        if (lpencil(i_visc_heat)) p%visc_heat=p%visc_heat+2*murho1*p%sij2
        if (lfirst.and.ldt) p%diffus_total=p%diffus_total+murho1
      endif
!
!  viscous force: nu*sqrt(TT)/rho*(del2u+graddivu/3+S.glnTT)
!
      if (lvisc_mu_therm) then
        muTT=nu*p%rho1*exp(0.5*p%lnTT)
        do i=1,3
          p%fvisc(:,i)=p%fvisc(:,i) + &
              muTT*(p%del2u(:,i)+1.0/3.0*p%graddivu(:,i)+p%sglnTT(:,i))
        enddo
        if (lpencil(i_visc_heat)) p%visc_heat=p%visc_heat+2*muTT*p%sij2
        if (lfirst.and.ldt) p%diffus_total=p%diffus_total+muTT
      endif
!
!  viscous force: nu*TT^2.5/rho*(del2u+graddivu/3+5S.glnTT)
!
      if (lvisc_spitzer) then
        muTT=nu_spitzer*p%rho1*exp(2.5*p%lnTT)
        do i=1,3
          p%fvisc(:,i)=p%fvisc(:,i) + &
              muTT*(p%del2u(:,i)+1.0/3.0*p%graddivu(:,i)+5.*p%sglnTT(:,i))
        enddo
        if (lpencil(i_visc_heat)) p%visc_heat=p%visc_heat+2*muTT*p%sij2
        if (lfirst.and.ldt) p%diffus_total=p%diffus_total+muTT
      endif
!
!  viscous force: nu*sqrt(TT)*(del2u+graddivu/3+2S.glnrho)
!  -- for numerical stability viscous force propto soundspeed in interstellar run
!
      if (lvisc_nu_therm) then
        muTT=nu*exp(0.5*p%lnTT)
        if (ldensity) then
          do i=1,3
            p%fvisc(:,i) = p%fvisc(:,i) + 2*muTT*p%sglnrho(:,i)&
                +muTT*(p%del2u(:,i) + 1./3.*p%graddivu(:,i))
          enddo
          ! Tobi: This is not quite the full story in the presence of linear
          ! shear. In this case the rate-of-strain tensor S has xy and yx
          ! components
          !   S_xy = S_yx = 1/2 (du_x/dy + du_y/dx + Sshear)
          ! so that one must add
          !if (.false.) then
          !  p%fvisc(:,1) = p%fvisc(:,1) + Sshear*muTT*p%glnrho(:,2)
          !  p%fvisc(:,2) = p%fvisc(:,2) + Sshear*muTT*p%glnrho(:,1)
          !endif
        else
          if (lmeanfield_nu) then
            if (meanfield_nuB/=0.) then
              call multsv_mn(muTT,p%del2u+1./3.*p%graddivu,tmp)
              call multsv_mn_add(1./sqrt(1.+p%b2/meanfield_nuB**2),&
                  p%fvisc+tmp,p%fvisc)
            endif
          else
            do i=1,3
              p%fvisc(:,i)=p%fvisc(:,i)+muTT*(p%del2u(:,i)&
                  +1.0/3.0*p%graddivu(:,i))
            enddo
          endif
        endif
!
        if (lpencil(i_visc_heat)) p%visc_heat=p%visc_heat+2*muTT*p%sij2
        if (lfirst.and.ldt) p%diffus_total=p%diffus_total+muTT
      endif
!
!  viscous force: nu*(del2u+graddivu/3+2S.glnrho)
!  -- the correct expression for nu=const
!
      if (lvisc_nu_const) then
        if (ldensity) then
          fac=nu
          if (damp_sound/=0.) fac = fac+damp_sound*abs(p%divu)
          do j=1,3
            p%fvisc(:,j) = p%fvisc(:,j) + fac*(2*p%sglnrho(:,j)+p%del2u(:,j) + 1./3.*p%graddivu(:,j))
          enddo
          ! Tobi: This is not quite the full story in the presence of linear
          ! shear. In this case the rate-of-strain tensor S has xy and yx
          ! components
          !   S_xy = S_yx = 1/2 (du_x/dy + du_y/dx + Sshear)
          ! so that one must add
          !if (.false.) then
          !  p%fvisc(:,1) = p%fvisc(:,1) + Sshear*nu*p%glnrho(:,2)
          !  p%fvisc(:,2) = p%fvisc(:,2) + Sshear*nu*p%glnrho(:,1)
          !endif
        else
          if (lmeanfield_nu) then
            if (meanfield_nuB/=0.) then
              call multsv_mn_add(1./sqrt(1.+p%b2/meanfield_nuB**2), &
                  p%fvisc+nu*(p%del2u+1./3.*p%graddivu),p%fvisc)
            endif
          else
            p%fvisc=p%fvisc+nu*(p%del2u+1.0/3.0*p%graddivu)
          endif
        endif
!
        if (lpencil(i_visc_heat)) p%visc_heat=p%visc_heat+2*nu*p%sij2
        if (lfirst.and.ldt) p%diffus_total=p%diffus_total+nu
      endif
!
!  viscous force: nu(t)*(del2u+graddivu/3+2S.glnrho)
!  -- the correct expression for nu=const
!
      if (lvisc_nu_tdep) then
        nu_tdep=nu*(t-nu_tdep_t0)**nu_tdep_exponent         ! out of nm loop
        p%fvisc=p%fvisc+2*nu_tdep*p%sglnrho+nu_tdep*(p%del2u+1./3.*p%graddivu)
        if (lpencil(i_visc_heat)) p%visc_heat=p%visc_heat+2*nu_tdep*p%sij2
        if (lfirst.and.ldt) p%diffus_total=p%diffus_total+nu_tdep
      endif
!
!  Viscous force: nu*(del2u+graddivu/3+2S.glnrho)+2S.gradnu
!
      if (lvisc_mixture) then
        call multmv(p%sij,p%gradnu,sgradnu)
        do i=1,3
          p%fvisc(:,i)=p%nu*(p%del2u(:,i)+1./3.*p%graddivu(:,i)) + 2*sgradnu(:,i)
        enddo
        if (ldensity) then
          do i=1,3
            p%fvisc(:,i)=p%fvisc(:,i) + 2*p%nu*p%sglnrho(:,i)
          enddo
        endif
!
!  Viscous heating and time step.
!
        if (lpencil(i_visc_heat)) p%visc_heat=p%visc_heat+2*p%nu*p%sij2
        if (lfirst.and.ldt) p%diffus_total=p%diffus_total+p%nu
      endif
!
!  Viscous force: nu(x)*(del2u+graddivu/3+2S.glnrho)+2S.gnu
!  -- here the nu viscosity depends on x; nu_jump=nu2/nu1
!        pnu = nu + (nu*(nu_jump-1.))*step(abs(p%x_mn),xnu,widthnu)
!
      if (lvisc_nu_profx.or.lvisc_nu_profr) then
        if (lvisc_nu_profx) tmp3=p%x_mn
        if (lvisc_nu_profr) then
          if (lspherical_coords.or.lsphere_in_a_box) then
            tmp3=p%r_mn
          else
            tmp3=p%rcyl_mn
          endif
        endif
        if (lvisc_nu_profx.and.lvisc_nu_profr) then
          print*,'You are using both radial and horizontal '
          print*,'profiles for a viscosity jump. Are you sure '
          print*,'this is reasonable? Better stop and check.'
          call fatal_error("calc_pencils_viscosity","")
        endif
        pnu = nu + (nu*(nu_jump-1.))*(step(tmp3,xnu ,widthnu) - step(tmp3,xnu2,widthnu))
        tmp4 = (nu*(nu_jump-1.))*(der_step(tmp3,xnu ,widthnu)-der_step(tmp3,xnu2,widthnu))
!
!  Initialize gradnu before calculating it, otherwise gfortran complains.
!
        gradnu=0.
        call get_gradnu(tmp4,lvisc_nu_profx,&
                             lvisc_nu_profr,p,gradnu)
!  A routine for write_xprof should be written here
!       call write_xprof('visc',pnu)
        !gradnu(:,1) = (nu*(nu_jump-1.))*der_step(tmp3,xnu,widthnu)
        !gradnu(:,2) = 0.
        !gradnu(:,3) = 0.
        call multmv(p%sij,gradnu,sgradnu)
        call multsv(pnu,2*p%sglnrho+p%del2u+1./3.*p%graddivu,tmp)
        !tobi: The following only works with operator overloading for pencils
        !      (see sub.f90). Commented out because it seems to be slower.
        !p%fvisc=p%fvisc+2*pnu*p%sglnrho+pnu*(p%del2u+1./3.*p%graddivu) &
        !        +2*sgradnu
        p%fvisc=p%fvisc+tmp+2*sgradnu
        if (lpencil(i_visc_heat)) p%visc_heat=p%visc_heat+2*pnu*p%sij2
        if (lfirst.and.ldt) p%diffus_total=p%diffus_total+pnu
      endif
!
!  Radial viscosity profile from power law.
!  Viscous force: nu(x)*(del2u+graddivu/3+2S.glnrho)+2S.gnu
!  -- here the nu viscosity depends on r; nu=nu_0*(r/r0)^(-pnlaw)
!
      if (lvisc_nu_profr_powerlaw) then
        if (.not.luse_nu_rmn_prof) then
          pnu = nu*(p%rcyl_mn/xnu)**(-pnlaw)
!
!  viscosity gradient
!
          if (lcylindrical_coords) then
            gradnu(:,1) = -pnlaw*nu*(p%rcyl_mn/xnu)**(-pnlaw-1)*1/xnu
            gradnu(:,2) = 0.
            gradnu(:,3) = 0.
          elseif (lspherical_coords) then
            gradnu(:,1) = -pnlaw*nu*p%rcyl_mn**(-pnlaw-1)*sinth(m)
            gradnu(:,2) = -pnlaw*nu*p%rcyl_mn**(-pnlaw-1)*costh(m)
            gradnu(:,3) = 0.
          else
            print*,'power-law viscosity only implemented '
            print*,'for spherical and cylindrical coordinates'
            call fatal_error("calc_pencils_viscosity","")
          endif
        else
          pnu = nu*(p%r_mn/xnu)**(-pnlaw)
!
!  viscosity gradient
!
          if (lspherical_coords) then
            gradnu(:,1) = -pnlaw*nu*(p%r_mn/xnu)**(-pnlaw-1)*1/xnu
            gradnu(:,2) = 0.
            gradnu(:,3) = 0.
          else
            print*,'power-law viscosity with luse_nu_rmn_prof=T only '
            print*,'implemented for spherical coordinates'
            call fatal_error("calc_pencils_viscosity","")
          endif
        endif
!
        call multmv(p%sij,gradnu,sgradnu)
        call multsv(pnu,2*p%sglnrho+p%del2u+1./3.*p%graddivu,tmp)
        p%fvisc=p%fvisc+tmp+2*sgradnu
        if (lpencil(i_visc_heat)) p%visc_heat=p%visc_heat+2*pnu*p%sij2
        if (lfirst.and.ldt) p%diffus_total=p%diffus_total+pnu
      endif
!
!  Radial viscosity profile with two steps; very similar to nu_profr
!  Viscous force: nu(x)*(del2u+graddivu/3+2S.glnrho)+2S.gnu
!  -- here the nu viscosity depends on r; nu_jump=nu2/nu1
!
      if (lvisc_nu_profr_twosteps) then
        if (lspherical_coords.or.lsphere_in_a_box) then
          tmp3=p%r_mn
        else
          tmp3=p%rcyl_mn
        endif
        if (lvisc_nu_profx.and.lvisc_nu_profr_twosteps) then
          print*,'You are using both radial and horizontal '
          print*,'profiles for a viscosity jump. Are you sure '
          print*,'this is reasonable? Better stop and check.'
          call fatal_error("","")
        endif
        prof2    = step(tmp3,xnu2,widthnu2)
        prof     = step(tmp3,xnu,widthnu)-prof2
        derprof2 = der_step(tmp3,xnu2,widthnu2)
        derprof  = der_step(tmp3,xnu,widthnu)-derprof2
!
        pnu  = nu + (nu*(nu_jump-1.))*prof+(nu*(nu_jump2-1.))*prof2
        tmp4 = nu + (nu*(nu_jump-1.))*derprof+(nu*(nu_jump2-1.))*derprof2
!
!  Initialize gradnu before calculating it, otherwise gfortran complains.
!
        gradnu=0.
        call get_gradnu(tmp4,lvisc_nu_profx,lvisc_nu_profr_twosteps,p,gradnu)
        call multmv(p%sij,gradnu,sgradnu)
        call multsv(pnu,2*p%sglnrho+p%del2u+1./3.*p%graddivu,tmp)
        p%fvisc=p%fvisc+tmp+2*sgradnu
        if (lpencil(i_visc_heat)) p%visc_heat=p%visc_heat+2*pnu*p%sij2
        if (lfirst.and.ldt) p%diffus_total=p%diffus_total+pnu
      endif
!
!  turbulent viscosity profile from magnetic
!  viscous force: nu(z)*(del2u+graddivu/3+2S.glnrho)+2S.gnu
!  The following can in future be generalized to read
!
      if (lvisc_nut_from_magnetic) then
        pnu=PrM_turb*etat_x*etat_y(m)*etat_z(n)
        gradnu(:,1)=PrM_turb*detat_x*etat_y(m)*etat_z(n)
        gradnu(:,2)=PrM_turb*etat_x*detat_y(m)*etat_z(n)
        gradnu(:,3)=PrM_turb*etat_x*etat_y(m)*detat_z(n)
        call multmv(p%sij,gradnu,sgradnu)
        call multsv(pnu,2*p%sglnrho+p%del2u+1./3.*p%graddivu,tmp)
        p%fvisc=p%fvisc+tmp+2*sgradnu
        if (lpencil(i_visc_heat)) p%visc_heat=p%visc_heat+2*pnu*p%sij2
        if (lfirst.and.ldt) p%diffus_total=p%diffus_total+pnu
      endif
!
!  viscous force: nu(z)*(del2u+graddivu/3+2S.glnrho)+2S.gnu
!  -- here the nu viscosity depends on z; nu_jump=nu2/nu1
!
      if (lvisc_nu_prof) then
        pnu = nu + (nu*(nu_jump-1.))*step(p%z_mn,znu,-widthnu)
!
!  This indicates that the profile is meant to be applied in Cartesian
!  coordinates only. Why then z taken from pencil?
!
        gradnu(:,1) = 0.
        gradnu(:,2) = 0.
        gradnu(:,3) = (nu*(nu_jump-1.))*der_step(p%z_mn,znu,-widthnu)
        call multmv(p%sij,gradnu,sgradnu)
        call multsv(pnu,2*p%sglnrho+p%del2u+1./3.*p%graddivu,tmp)
        !tobi: The following only works with operator overloading for pencils
        !      (see sub.f90). Commented out because it seems to be slower.
        !p%fvisc=p%fvisc+2*pnu*p%sglnrho+pnu*(p%del2u+1./3.*p%graddivu) &
        !        +2*sgradnu
        p%fvisc=p%fvisc+tmp+2*sgradnu
        if (lpencil(i_visc_heat)) p%visc_heat=p%visc_heat+2*pnu*p%sij2
        if (lfirst.and.ldt) p%diffus_total=p%diffus_total+pnu
      endif
!
!  viscous force: nu_shock
!
      if (lvisc_nu_shock) then
        if (ldensity) then
          !tobi: The following only works with operator overloading for pencils
          !      (see sub.f90). Commented out because it seems to be slower.
          !tmp=nu_shock*(p%shock*(p%divu*p%glnrho+p%graddivu)+p%divu*p%gshock)
          call multsv(p%divu,p%glnrho,tmp2)
          tmp=tmp2 + p%graddivu
          call multsv(nu_shock*p%shock,tmp,tmp2)
          call multsv_add(tmp2,nu_shock*p%divu,p%gshock,tmp)
          p%fvisc=p%fvisc+tmp
          if (lfirst.and.ldt) p%diffus_total=p%diffus_total+(nu_shock*p%shock)
          if (lpencil(i_visc_heat)) &
              p%visc_heat=p%visc_heat+nu_shock*p%shock*p%divu**2
        endif
      endif
!
!  viscous force: nu_shock with vertical profile
!
      if (lvisc_nu_shock_profz) then
        if (ldensity) then
          pnu_shock = nu_shock + nu_shock_jump1*step(p%z_mn,znu_shock,-widthnu_shock)
!
!  This indicates that the profile is meant to be applied in Cartesian
!  coordinates only. Why then z taken from pencil?
!
          gradnu_shock(:,1) = 0.
          gradnu_shock(:,2) = 0.
          gradnu_shock(:,3) = nu_shock_jump1*der_step(p%z_mn,znu_shock,-widthnu_shock)
!
          call multsv(p%divu,p%glnrho,tmp2)
          tmp=tmp2 + p%graddivu
          call multsv(pnu_shock*p%shock,tmp,tmp2)
          call multsv_add(tmp2,pnu_shock*p%divu,p%gshock,tmp)
          call multsv_mn_add(p%shock*p%divu,gradnu_shock,tmp)
          p%fvisc=p%fvisc+tmp
          if (lfirst.and.ldt) p%diffus_total=p%diffus_total+(pnu_shock*p%shock)
          if (lpencil(i_visc_heat)) &
              p%visc_heat=p%visc_heat+pnu_shock*p%shock*p%divu**2
        endif
      endif

!
!  viscous force: nu_shock with radial profile
!
      if (lvisc_nu_shock_profr) then
        if (ldensity) then
          if (lspherical_coords.or.lsphere_in_a_box) then
            tmp3=p%r_mn
          else
            tmp3=p%rcyl_mn
          endif
          pnu_shock = nu_shock + nu_shock_jump1*step(tmp3,xnu_shock,widthnu_shock)
!
!  This indicates that the profile is meant to be applied in spherical and
!  cylindrical coordinates only, referring to r and pomega, respectively.
!  Hence not correct for 'sphere in a box'!
!  Why then r taken from pencil?
!
          gradnu_shock(:,1) = nu_shock_jump1*der_step(tmp3,xnu_shock,widthnu_shock)
          gradnu_shock(:,2) = 0.
          gradnu_shock(:,3) = 0.
!
          call multsv(p%divu,p%glnrho,tmp2)
          tmp=tmp2 + p%graddivu
          call multsv(pnu_shock*p%shock,tmp,tmp2)
          call multsv_add(tmp2,pnu_shock*p%divu,p%gshock,tmp)
          call multsv_mn_add(p%shock*p%divu,gradnu_shock,tmp)
          p%fvisc=p%fvisc+tmp
          if (lfirst.and.ldt) p%diffus_total=p%diffus_total+(pnu_shock*p%shock)
          if (lpencil(i_visc_heat)) &
              p%visc_heat=p%visc_heat+pnu_shock*p%shock*p%divu**2
        endif
      endif
!
!  viscous force: div(nu_shock * grad(uu_i))
!
      shksmp: if (lvisc_shock_simple) then
        do i = 1, 3
          call dot(p%gshock, p%uij(:,i,:), tmp3)
          tmp(:,i) = tmp3 + p%shock * p%del2u(:,i)
        enddo
        p%fvisc = p%fvisc + nu_shock * tmp
        if (lfirst .and. ldt) p%diffus_total = p%diffus_total + nu_shock * p%shock
        if (lpencil(i_visc_heat) .and. headtt) call warning('calc_pencils_viscosity', 'shock heating does not exist. ')
      endif shksmp
!
!  viscous force: nu_hyper2*de46v (not momentum-conserving)
!
      if (lvisc_hyper2_simplified) then
        p%fvisc=p%fvisc-nu_hyper2*p%del4u
        if (lpencil(i_visc_heat)) then  ! Heating term not implemented
          if (headtt) then
            call warning('calc_pencils_viscosity', 'viscous heating term '// &
              'is not implemented for lvisc_hyper2_simplified')
          endif
        endif
        if (lfirst.and.ldt) p%diffus_total2=p%diffus_total2+nu_hyper2
      endif
!
!  viscous force: nu_hyper3*del6v (not momentum-conserving)
!
      if (lvisc_hyper3_simplified) then
        p%fvisc=p%fvisc+nu_hyper3*p%del6u
        if (lpencil(i_visc_heat)) then  ! Heating term not implemented
          if (headtt) then
            call warning('calc_pencils_viscosity', 'viscous heating term '// &
              'is not implemented for lvisc_hyper3_simplified')
          endif
        endif
        if (lfirst.and.ldt) p%diffus_total3=p%diffus_total3+nu_hyper3
      endif
!
! General way of coding an anisotropic hyperviscosity.
!
      if (lvisc_hyper3_polar) then
        do j=1,3
          ju=j+iuu-1
          do i=1,3
            call der6(f,ju,tmp3,i,IGNOREDX=.true.)
            p%fvisc(:,j) = p%fvisc(:,j) + &
                nu_hyper3*pi4_1*tmp3*dline_1(:,i)**2
          enddo
          if (lpencil(i_visc_heat)) then
            if (headtt) then
              call warning('calc_pencils_viscosity', 'viscous heating term '//&
                   'is not implemented for lvisc_hyper3_polar')
            endif
          endif
          if (lfirst.and.ldt) &
               p%diffus_total3=p%diffus_total3+nu_hyper3*pi4_1/dxyz_4
        enddo
      endif
!
! Following Axel's hyper3_mesh for density
!
      if (lvisc_hyper3_mesh) then
        do j=1,3
          ju=j+iuu-1
          do i=1,3
            call der6(f,ju,tmp3,i,IGNOREDX=.true.)
            if (ldynamical_diffusion) then
              p%fvisc(:,j) = p%fvisc(:,j) + nu_hyper3_mesh * tmp3 * dline_1(:,i)
            else
              p%fvisc(:,j) = p%fvisc(:,j) + &
                  nu_hyper3_mesh*pi5_1/60.*tmp3*dline_1(:,i)
            endif
          enddo
          if (lpencil(i_visc_heat)) then
            if (headtt) then
              call warning('calc_pencils_viscosity', 'viscous heating term '//&
                   'is not implemented for lvisc_hyper3_mesh')
            endif
          endif
          if (lfirst.and.ldt) then
            if (ldynamical_diffusion) then
              p%diffus_total3 = p%diffus_total3 + nu_hyper3_mesh
              advec_hypermesh_uu = 0.0
            else
              advec_hypermesh_uu=nu_hyper3_mesh*pi5_1*sqrt(dxyz_2)
            endif
          endif
        enddo
      endif
!
!  viscous force: mu/rho*del6u
!
      if (lvisc_hyper3_rho_nu_const) then
        murho1=nu_hyper3*p%rho1  ! (=mu_hyper3/rho)
        do i=1,3
          p%fvisc(:,i)=p%fvisc(:,i)+murho1*p%del6u(:,i)
        enddo
        if (lpencil(i_visc_heat)) then  ! Heating term not implemented
          if (headtt) then
            call warning('calc_pencils_viscosity', 'viscous heating term '// &
              'is not implemented for lvisc_hyper3_rho_nu_const')
          endif
        endif
        if (lfirst.and.ldt) p%diffus_total3=p%diffus_total3+murho1
      endif
!
!  For tau_ij=d^5u_i/dx_j^5 + d^5u_j/dx_i^5
!  Viscous force: du/dt = mu/rho*{del6(u) + grad5[div(u)]}
!
      if (lvisc_hyper3_rho_nu_const_symm) then
        murho1=nu_hyper3*p%rho1  ! (=mu_hyper3/rho)
        do i=1,3
          p%fvisc(:,i)=p%fvisc(:,i)+murho1*(p%del6u(:,i) + p%grad5divu(:,i))
        enddo
        if (lpencil(i_visc_heat)) then
          do i=1,3; do j=1,3
!
!  Dissipation is *not* positive definite.
!
            p%visc_heat=p%visc_heat + &
                0.5*nu_hyper3*(p%uij5(:,i,j)+p%uij5(:,j,i))*p%uij(:,i,j)
          enddo; enddo
        endif
        if (lfirst.and.ldt) p%diffus_total3=p%diffus_total3+murho1
      endif
!
!  Viscous force:
!      du/dt = mu/rho*{del2(del2(del2(u))) + 1/3*del2(del2(grad(div(u))
!  This viscosity type requires HYPERVISC_STRICT =  hypervisc_strict_fft in
!  your Makefile.local.
!
      if (lvisc_hyper3_mu_const_strict) then
        do i=1,3
          p%fvisc(:,i)=p%fvisc(:,i)+nu_hyper3*p%rho1*f(l1:l2,m,n,ihypvis-1+i)
        enddo
        if (lpencil(i_visc_heat)) then  ! Should be eps=2*mu*{del2[del2(S)]}^2
          if (headtt) then              ! (see Haugen & Brandenburg 2004 eq. 7)
            call warning('calc_pencils_viscosity', 'viscous heating term '// &
              'is not implemented for lvisc_hyper3_mu_const_strict')
          endif
        endif
        if (lfirst.and.ldt) p%diffus_total3=p%diffus_total3+nu_hyper3
      endif
!
!  Viscous force:
!      du/dt = 1/rho*div[2*rho*nu_3*S^(3)]
!  This viscosity type requires HYPERVISC_STRICT =  hypervisc_strict_fft in
!  your Makefile.local.
!
      if (lvisc_hyper3_nu_const_strict) then
        do i=1,3
          p%fvisc(:,i)=p%fvisc(:,i)+nu_hyper3*f(l1:l2,m,n,ihypvis-1+i)
        enddo
        if (lpencil(i_visc_heat)) then
          if (headtt) then
            call warning('calc_pencils_viscosity', 'viscous heating term '// &
              'is not implemented for lvisc_hyper3_nu_const_strict')
          endif
        endif
        if (lfirst.and.ldt) p%diffus_total3=p%diffus_total3+nu_hyper3
      endif
!
!  viscous force: f_i = mu_i/rho*del6u
!  Used for non-cubic cells
!
      if (lvisc_hyper3_rho_nu_const_aniso) then
        call del6fjv(f,nu_aniso_hyper3,iuu,tmp)
        do i=1,3
          p%fvisc(:,i)=p%fvisc(:,i)+tmp(:,i)*p%rho1
        enddo
!
        if (lpencil(i_visc_heat)) then  ! Heating term not implemented
          if (headtt) then
            call warning('calc_pencils_viscosity', 'viscous heating term '// &
                 'is not implemented for lvisc_hyper3_rho_nu_const_aniso')
          endif
        endif
!
        if (lfirst.and.ldt) p%diffus_total3=p%diffus_total3+&
             (nu_aniso_hyper3(1)*dx_1(l1:l2)**6 + &     !!! out
              nu_aniso_hyper3(2)*dy_1(  m  )**6 + &
              nu_aniso_hyper3(3)*dz_1(  n  )**6)/ dxyz_6
!
      endif
!
!  viscous force: f_i = (nu_j.del6)u_i + nu_j.uij5.glnrho
!  Used for non-cubic cells
!
      if (lvisc_hyper3_nu_const_aniso) then
        call del6fjv(f,nu_aniso_hyper3,iuu,tmp)
!
        do i=1,3
          tmp3=0.
          do j=1,3
            tmp3=tmp3+p%uij(:,i,j)*p%glnrho(:,j)*nu_aniso_hyper3(j)
          enddo
!
          p%fvisc(:,i)=p%fvisc(:,i)+tmp(:,i)+tmp3
        enddo
!
        if (lpencil(i_visc_heat)) then  ! Heating term not implemented
          if (headtt) then
            call warning('calc_pencils_viscosity', 'viscous heating term '// &
                 'is not implemented for lvisc_hyper3_nu_const_aniso')
          endif
        endif
!
! diffusion time: it will be multiplied by dxyz_2 again further down
!
         if (lfirst.and.ldt) p%diffus_total3=p%diffus_total3+&
                 (nu_aniso_hyper3(1)*dx_1(l1:l2)**6 + &        !!! out
                  nu_aniso_hyper3(2)*dy_1(  m  )**6 + &
                  nu_aniso_hyper3(3)*dz_1(  n  )**6)/ dxyz_6
!
      endif
!
!  viscous force: mu/rho*d6uj/dx6
!
      if (lvisc_hyper3_rho_nu_const_bulk) then
        murho1=nu_hyper3*p%rho1  ! (=mu_hyper3/rho)
        do i=1,3
          p%fvisc(:,i)=p%fvisc(:,i)+murho1*p%del6u_bulk(:,i)
        enddo
        if (lpencil(i_visc_heat)) then  ! Heating term not implemented
          if (headtt) then
            call warning('calc_pencils_viscosity', 'viscous heating term '// &
              'is not implemented for lvisc_hyper3_rho_nu_const_bulk')
          endif
        endif
        if (lfirst.and.ldt) p%diffus_total3=p%diffus_total3+murho1
      endif
!
!  viscous force: nu_hyper3*(del6u+S.glnrho), where S_ij=d^5 u_i/dx_j^5
!
      if (lvisc_hyper3_nu_const) then
        p%fvisc=p%fvisc+nu_hyper3*(p%del6u+p%uij5glnrho)
        if (lpencil(i_visc_heat)) then  ! Heating term not implemented
          if (headtt) then
            call warning('calc_pencils_viscosity', 'viscous heating term '// &
              'is not implemented for lvisc_hyper3_nu_const')
          endif
        endif
        if (lfirst.and.ldt) p%diffus_total3=p%diffus_total3+nu_hyper3
      endif
!
!  viscous force: Handle damping at the core of SNRs
!
      if (lvisc_smag_simplified) then
!
!  viscous force: nu_smag*(del2u+graddivu/3+2S.glnrho)
!  ??? where nu_smag=(C_smag*dxmax)**2*sqrt(2*SS)
!  where nu_smag=(C_smag*dxmax)**2*sqrt(SS^2)
!
        if (ldensity) then
!
!  Find nu_smag
!
          nu_smag=(C_smag*dxmax)**2.*sqrt(2*p%sij2)
!
!  with quenching term
!
          if (gamma_smag/=0.) nu_smag=nu_smag/sqrt(1.+gamma_smag*p%sij2)
!
! Calculate viscous force
!
          call multsv_mn(nu_smag,p%sglnrho,tmp2)
          call multsv_mn(nu_smag,p%del2u+1./3.*p%graddivu,tmp)
          p%fvisc=p%fvisc+2*tmp2+tmp
          if (lpencil(i_visc_heat)) p%visc_heat=p%visc_heat+2*nu_smag*p%sij2
          if (lfirst.and.ldt) p%diffus_total=p%diffus_total+nu_smag
        else
          if (lfirstpoint) print*, 'calc_viscous_force: '// &
              "ldensity better be .true. for ivisc='smagorinsky'"
!AB: not yet programmed
        endif
      endif
!
!  viscous force: nu_smag*(del2u+graddivu/3+2S.glnrho)
!  where nu_smag=(C_smag*dxmax)**2*sqrt(S:J)
!
      if (lvisc_smag_cross_simplified) then
        if (ldensity) then
          nu_smag=(C_smag*dxmax)**2.*p%ss12
!
! Calculate viscous force
!
          call multsv_mn(nu_smag,p%sglnrho,tmp2)
          call multsv_mn(nu_smag,p%del2u+1./3.*p%graddivu,tmp)
          p%fvisc=p%fvisc+2*tmp2+tmp
          if (lpencil(i_visc_heat)) then  ! Heating term not implemented
            if (headtt) then
              call warning('calc_pencils_viscosity','viscous heating term '//&
                'is not implemented for lvisc_smag_cross_simplified')
            endif
          endif
          if (lfirst.and.ldt) p%diffus_total=p%diffus_total+nu_smag
        else
          if (lfirstpoint) print*, 'calc_viscous_force: '// &
              "ldensity better be .true. for ivisc='smagorinsky'"
        endif
      endif
!
!  Calculate viscouse force form a slope limited diffusion
!  following Rempel (2014).
!  Here calculating the divergence of the flux.
!
      if (lvisc_slope_limited) then
        p%fvisc(:,iuu:iuu+2)=p%fvisc(:,iuu:iuu+2)-f(l1:l2,m,n,iFF_div_uu:iFF_div_uu+2)
        if (lfirst.and.ldt) then
          tmp=0.
          where (p%del2u /=0.)
!            tmp=f(l1:l2,m,n,iFF_div_uu:iFF_div_uu+2)/p%del2u
            tmp=f(l1:l2,m,n,iFF_div_uu:iFF_div_uu+2)/p%uu*dx**2
          endwhere
          nu_sld=maxval(abs(tmp),2)
!          print*,maxval(nu_sld)
          p%diffus_total=p%diffus_total+nu_sld
        endif
      endif
!
!  Calculate Lambda effect
!
      if (llambda_effect) then
        call calc_lambda(p,lambda_phi)
        p%fvisc(:,iuz)=p%fvisc(:,iuz) + lambda_phi
      endif
!
!  Store viscous heating rate in auxiliary variable if requested.
!  Just neccessary immediately before writing snapshots, but how would we
!  know we are?
!
      if (lvisc_heat_as_aux) f(l1:l2,m,n,ivisc_heat) = p%visc_heat
!
!  Do diagnostics related to viscosity.
!
      if (ldiagnos) then
        if (idiag_nusmagm/=0)   call sum_mn_name(nu_smag,idiag_nusmagm)
        if (idiag_nusmagmin/=0) call max_mn_name(-nu_smag,idiag_nusmagmin,lneg=.true.)
        if (idiag_nusmagmax/=0) call max_mn_name(nu_smag,idiag_nusmagmax)
        if (idiag_num/=0) call sum_mn_name(p%nu,idiag_num)
        if (idiag_qfviscm/=0) then
          call dot(p%curlo,p%fvisc,qfvisc)
          call sum_mn_name(qfvisc,idiag_qfviscm)
        endif
      endif
!
    endsubroutine calc_pencils_viscosity
!***********************************************************************
    subroutine viscosity_after_boundary(f)

      use Sub, only: div
      use Sub, only: notanumber

      real, dimension (mx,my,mz,mfarray) :: f

      integer :: ll,mm,nn,j,iff
      real, dimension(mx-1) :: tmpx
      real, dimension(my-1) :: tmpy
      real, dimension(mz-1) :: tmpz
      real, dimension(nx)   :: tmp
!
!  Slope limited diffusion following Rempel (2014)
!  First calculating the flux in a subroutine below
!  using a slope limiting procedure then storing in the
!  auxilaries variables in the f array (done above).
!
      if (lvisc_slope_limited) then
!
!  to avoid taking the sqrt several times
!
        f(:,:,:,iFF_char_c)=sqrt(f(:,:,:,iFF_char_c))
        f(:,:,:,iFF_diff1:iFF_diff2)=0.
!
       do j=1,3

          iff=iFF_diff

          if (nxgrid>1) then
            do nn=n1,n2; do mm=m1,m2
              tmpx = f(2:,mm,nn,iuu+j-1)-f(:mx-1,mm,nn,iuu+j-1)
!if (lroot.and.j==1.and.lfirst.and.ldiagnos) print*, 'tmpx=',tmpx
              call calc_diffusive_flux(tmpx,f(2:mx-2,mm,nn,iFF_char_c),f(2:mx-2,mm,nn,iff))
!if (lroot.and.j==1.and.lfirst.and.ldiagnos) print*,'flux=',f(2:mx-2,mm,nn,iff)
<<<<<<< HEAD
!if (notanumber(f(2:mx-2,mm,nn,iff))) print*, 'DIFFX:j,mm,nn=', j,mm,nn
=======
!if (notanumber(f(2:mx-1,mm,nn,iFF_diff))) print*, 'DIFFX:j,mm,nn=', j,mm,nn
>>>>>>> a561fd30
!            if(lfirst.and.ldiagnos.and.j==1) print*,f(473:533,mm,nn,iff)
            enddo; enddo
            iff=iff+1
          endif

          if (nygrid>1) then
            do nn=n1,n2; do ll=l1,l2
              tmpy = f(ll,2:,nn,iuu+j-1)-f(ll,:my-1,nn,iuu+j-1)
              call calc_diffusive_flux(tmpy,f(ll,2:my-2,nn,iFF_char_c),f(ll,2:my-2,nn,iff))
!if (notanumber(f(ll,2:my-1,nn,iFF_diff+1))) print*, 'DIFFY:j,ll,nn=', j,ll,nn
            enddo; enddo
            iff=iff+1
          endif

          if (nzgrid>1) then
            do mm=m1,m2; do ll=l1,l2
              tmpz = f(ll,mm,2:,iuu+j-1)-f(ll,mm,:mz-1,iuu+j-1)
!if (notanumber(tmpz)) print*, 'DIFFZ:j,ll,mm=', j,ll,mm
            call calc_diffusive_flux(tmpz,f(ll,mm,2:mz-2,iFF_char_c),f(ll,mm,2:mz-2,iff))
!if (notanumber(f(ll,mm,2:mz-1,iFF_diff+2))) print*, 'DIFFZ:j,ll,mm=', j,ll,mm
            enddo; enddo
          endif

          do n=n1,n2; do m=m1,m2
!             if(lfirst.and.ldiagnos.and.j==1) print*,f(473:533,mm,nn,iFF_diff)
            call div(f,iFF_diff,f(l1:l2,m,n,iFF_div_uu+j-1),iorder=4)
!if (lroot.and.lfirst.and.ldiagnos.and.j==1) print*,'DIVflux=',f(508:511,m,n,iFF_diff1)
!            call div(f,iFF_diff,tmp,iorder=4)
!if (lroot.and.j==1.and.lfirst.and.ldiagnos) print*, tmp
          enddo; enddo

        enddo
      endif

    endsubroutine viscosity_after_boundary
!***********************************************************************
    subroutine calc_diffusive_flux(diffs,c_char,flux)
!
!  23-sep-15/MR,joern,fred,petri: coded
!
      use Sub, only: slope_limiter, diff_flux

      real, dimension(:),intent(in) :: diffs,c_char
      real, dimension(:),intent(out):: flux

      real, dimension(size(diffs)-1) :: slope
      real, dimension(size(diffs)-2) :: phi
      integer :: len

      len=size(diffs)

      call slope_limiter(diffs(2:),diffs(:len-1),slope,islope_limiter)

      flux = diffs(2:len-1) - 0.5*(slope(2:) + slope(1:len-2))

      call diff_flux(h_slope_limited, diffs(2:len-1), flux, phi)
      flux = -0.5*c_char*phi*flux

    endsubroutine calc_diffusive_flux
!***********************************************************************
    subroutine getnu_non_newtonian(gdotsqr,nu_effective,gradnu_effective)
!
! Outputs non-newtonian viscosity for an input strain-rate squared
!
      use Sub, only : step,der_step
      real, dimension(nx) :: gdotsqr
      real,dimension(nx) :: nu_effective,gradnu_effective
!
      select case(nnewton_type)
        case('carreau')
          nu_effective= nu_infinity+ &
            (nu0-nu_infinity)/(1+(non_newton_lambda**2)*gdotsqr)**((1.-carreau_exponent)/2.)
          gradnu_effective= (non_newton_lambda**2)*0.5*(carreau_exponent-1.)* &
            (nu0-nu_infinity)/(1+(non_newton_lambda**2)*gdotsqr)**(1.5-carreau_exponent/2.)
        case('step')
          nu_effective=nu0+(nu_infinity-nu0)*step(gdotsqr,nnewton_tscale**2,nnewton_step_width)
          gradnu_effective=(nu_infinity-nu0)*der_step(gdotsqr,nnewton_tscale**2,nnewton_step_width)
        case default
          write(*,*) 'nnewton_type=',nnewton_type
          call fatal_error('viscosity,getnu_non_newtonian:','select nnewton_type')
      endselect
!
    endsubroutine getnu_non_newtonian
!***********************************************************************
    subroutine calc_viscosity(f)
!
      real, dimension(mx,my,mz,mfarray), intent(in) :: f
!
      call keep_compiler_quiet(f)
!
    endsubroutine calc_viscosity
!***********************************************************************
    subroutine get_gradnu(tmp,ljumpx,ljumpr,p,gradnu)
!
!  Calculate grad nu for vicosity jump in different
!  coordinate systems
!
!  20-jun-08/wlad :: coded
!
      real, dimension(nx)  ,intent(in) :: tmp
      real, dimension(nx,3),intent(out) :: gradnu
      logical, intent (in) :: ljumpx,ljumpr
      type (pencil_case) :: p
!
      if (ljumpx.or.                             &
         (ljumpr.and.(lcylindrical_coords.or.    &
                      lspherical_coords       ))) then
        gradnu(:,1)=tmp ; gradnu(:,2)=0 ; gradnu(:,3)=0
      elseif (ljumpr.and.lcylinder_in_a_box) then
        gradnu(:,1)=tmp*x(l1:l2)*p%rcyl_mn1
        gradnu(:,2)=tmp*y(  m  )*p%rcyl_mn1
      elseif (ljumpr.and.lsphere_in_a_box) then
        print*,'get_gradnu: not yet implemented for '
        print*,'embedded spheres'
        call fatal_error("","")
      endif
!
    endsubroutine get_gradnu
!***********************************************************************
    subroutine calc_viscous_heat(df,p,Hmax)
!
!  Calculate viscous heating term for right hand side of entropy equation.
!
!  20-nov-02/tony: coded
!
      real, dimension (mx,my,mz,mvar) :: df
      type (pencil_case) :: p
      real, dimension (nx) :: Hmax
!
!  Add viscous heat (which has units of energy/mass) to the RHS
!  of the entropy (both with and without pretend_lnTT), or of
!  the temperature equation. Divide by cv if pretend_lnTT.
!
      if (lentropy) then
!
        if (pretend_lnTT) then
          df(l1:l2,m,n,iss) = df(l1:l2,m,n,iss) + p%cv1*p%TT1*p%visc_heat
        else
          df(l1:l2,m,n,iss) = df(l1:l2,m,n,iss) + p%TT1*p%visc_heat
        endif
      else if (ltemperature) then
        if (ltemperature_nolog) then
          df(l1:l2,m,n,iTT)   = df(l1:l2,m,n,iTT)   + p%cv1*p%visc_heat
        else
          df(l1:l2,m,n,ilnTT) = df(l1:l2,m,n,ilnTT) + p%cv1*p%TT1*p%visc_heat
        endif
      else if (lthermal_energy) then
        if (lstratz) then
          df(l1:l2,m,n,ieth) = df(l1:l2,m,n,ieth) + p%rho * p%visc_heat / eth0z(n)
        else
          df(l1:l2,m,n,ieth) = df(l1:l2,m,n,ieth) + p%rho * p%visc_heat
        endif
      endif
!
!  Calculate maximum heating (for time step constraint), so it is
!  only done on the first of the 3 substeps.
!
      if (lfirst .and. ldt) Hmax=Hmax+p%visc_heat
!
    endsubroutine calc_viscous_heat
!***********************************************************************
    subroutine calc_viscous_force(df,p)
!
!  Calculate viscous force term for right hand side of equation of motion.
!
!  20-nov-02/tony: coded
!   9-jul-04/nils: added Smagorinsky viscosity
!
      use Diagnostics, only: sum_mn_name, max_mn_name, xysum_mn_name_z, &
          yzsum_mn_name_x, zsum_mn_name_xy, max_mn_name
      use Sub, only: cross, dot2
!
      real, dimension (mx,my,mz,mvar) :: df
      real, dimension (nx) :: nu_smag,Reshock,fvisc2
      real, dimension (nx,3) :: nuD2uxb
      type (pencil_case) :: p
      integer :: i
!
      intent (in) :: p
      intent (inout) :: df
!
!  Add viscosity to equation of motion
!
      if (lmagfield_nu) then
        do i=1,3
          df(l1:l2,m,n,iux+i-1) = df(l1:l2,m,n,iux+i-1) + p%fvisc(:,i)/(1.+p%b2/meanfield_nuB**2)
        enddo
      else
        df(l1:l2,m,n,iux:iuz) = df(l1:l2,m,n,iux:iuz) + p%fvisc
      endif
!
!  Calculate max total diffusion coefficient for timestep calculation etc.
!
      if (lfirst.and.ldt) then
        diffus_nu =p%diffus_total *dxyz_2
        diffus_nu2=p%diffus_total2*dxyz_4
        if (ldynamical_diffusion .and. lvisc_hyper3_mesh) then
          diffus_nu3 = p%diffus_total3 * (abs(dline_1(:,1)) + abs(dline_1(:,2)) + abs(dline_1(:,3)))    !!! out
        else
          diffus_nu3=p%diffus_total3*dxyz_6
        endif
      endif
!
!  Diagnostic output
!
      if (ldiagnos) then
        if (idiag_nu_tdep/=0)  call sum_mn_name(spread(nu_tdep,1,nx),idiag_nu_tdep)
        !!!if (idiag_fviscm/=0)   call sum_mn_name(p%fvisc,idiag_fviscm)   !What is intended here? p%fvisc is a vector!!
        if (idiag_fviscm/=0)   call sum_mn_name(p%fvisc(:,1),idiag_fviscm)
        if (idiag_fviscmin/=0) call max_mn_name(-p%fvisc,idiag_fviscmin,lneg=.true.)
        if (idiag_fviscmax/=0) call max_mn_name(p%fvisc,idiag_fviscmax)
        if (idiag_fviscrmsx/=0) then
           call dot2(p%fvisc,fvisc2)
           call sum_mn_name(xmask_vis*fvisc2,idiag_fviscrmsx,lsqrt=.true.)
        endif
        if (lvisc_smag_simplified) then
          if (ldensity) nu_smag=(C_smag*dxmax)**2.*sqrt(2*p%sij2)
        endif
        if (lvisc_smag_cross_simplified) then
          if (ldensity) nu_smag=(C_smag*dxmax)**2.*p%ss12
        endif
        if (idiag_dtnu/=0) &
            call max_mn_name(diffus_nu/cdtv,idiag_dtnu,l_dt=.true.)
        if (idiag_nu_LES /= 0) call sum_mn_name(nu_smag,idiag_nu_LES)
        if (idiag_meshRemax/=0) call max_mn_name(sqrt(p%u2(:))*dxmax_pencil/p%diffus_total,idiag_meshRemax)
        if (idiag_Reshock/=0) then
          Reshock(:) = 0.
          where (abs(p%shock) > tini)
            Reshock = dxmax_pencil*sqrt(p%u2)/(nu_shock*p%shock)
          endwhere
          call max_mn_name(Reshock,idiag_Reshock)
        endif
        if (idiag_visc_heatm/=0) call sum_mn_name(p%visc_heat,idiag_visc_heatm)
        if (idiag_Sij2m/=0) call sum_mn_name(p%sij2,idiag_Sij2m)
        if (idiag_epsK/=0) call sum_mn_name(p%visc_heat*p%rho,idiag_epsK)
!
!  Viscous heating for Smagorinsky viscosity.
!
        if (idiag_epsK_LES/=0) then
          if (lvisc_smag_simplified) then
            call sum_mn_name(2*nu_smag*p%rho*p%sij2,idiag_epsK_LES)
          else if (lvisc_smag_cross_simplified) then
            call sum_mn_name(2*nu_smag*p%rho*p%sij2,idiag_epsK_LES)
          endif
        endif
!
!  correlation of viscous term with b-field; relevant for MTA
!  (MTA: minimal tau approximation)
!
        if (lmagnetic) then
          if (idiag_nuD2uxbxm/=0.or.idiag_nuD2uxbym/=0.or.idiag_nuD2uxbzm/=0) then
            call cross(p%fvisc,p%bb,nuD2uxb)
            call sum_mn_name(nuD2uxb(:,1),idiag_nuD2uxbxm)
            call sum_mn_name(nuD2uxb(:,2),idiag_nuD2uxbym)
            call sum_mn_name(nuD2uxb(:,3),idiag_nuD2uxbzm)
          endif
        endif
      endif
!
!  1D-averages.
!
      if (l1davgfirst) then
        if (idiag_fviscmz/=0) &
            call xysum_mn_name_z(-2.*p%rho*nu*( &
            p%uu(:,1)*p%sij(:,1,3)+ &
            p%uu(:,2)*p%sij(:,2,3)+ &
            p%uu(:,3)*p%sij(:,3,3)),idiag_fviscmz)
        if (idiag_epsKmz/=0) &
            call xysum_mn_name_z(p%visc_heat*p%rho,idiag_epsKmz)
        if (idiag_fviscmx/=0) &
            call yzsum_mn_name_x(-2.*p%rho*nu*( &
            p%uu(:,1)*p%sij(:,1,1)+ &
            p%uu(:,2)*p%sij(:,2,1)+ &
            p%uu(:,3)*p%sij(:,3,1)),idiag_fviscmx)
        if (idiag_numx/=0) &
            call yzsum_mn_name_x(p%nu,idiag_numx)
      endif
!
!  2D-averages.
!
      if (l2davgfirst) then
        if (idiag_fviscmxy/=0) call zsum_mn_name_xy(-2.*p%rho*nu*( &
            p%uu(:,1)*p%sij(:,1,1)+p%uu(:,2)*p%sij(:,2,1)+ &
            p%uu(:,3)*p%sij(:,3,1)),idiag_fviscmxy)
        if (idiag_fviscmxy/=0.and.lvisc_sqrtrho_nu_const) &
            call zsum_mn_name_xy(-2.*sqrt(p%rho)*nu*( &
            p%uu(:,1)*p%sij(:,1,1)+p%uu(:,2)*p%sij(:,2,1)+ &
            p%uu(:,3)*p%sij(:,3,1)),idiag_fviscmxy)
        if (idiag_fviscmxy/=0.and.lvisc_rho_nu_const) &
            call zsum_mn_name_xy(-2.*nu*( &
            p%uu(:,1)*p%sij(:,1,1)+p%uu(:,2)*p%sij(:,2,1)+ &
            p%uu(:,3)*p%sij(:,3,1)),idiag_fviscmxy)
        if (idiag_fviscymxy/=0) call zsum_mn_name_xy(-2.*p%rho*nu*( &
            p%uu(:,1)*p%sij(:,1,2)+p%uu(:,2)*p%sij(:,2,2)+ &
            p%uu(:,3)*p%sij(:,3,2)),idiag_fviscymxy)
      endif
!
    endsubroutine calc_viscous_force
!***********************************************************************
    subroutine calc_visc_heat_ppd(df,p)
!
!  Calculates viscous dissipation term from D'Angelo et al. (2003)
!
!  03/08 steveb
!
      use Sub, only: get_radial_distance
      use Gravity, only: acceleration
!
      real, dimension (mx,my,mz,mvar) :: df
      type (pencil_case) :: p
!
      real, dimension (nx) :: diss
      real, dimension (nx) :: rr_sph,rr_cyl,g_r,OO2
!
! 'Dissipative' heating term Y=9/4 \Sigma \nu \Omega_K^2
!  Need to get correct angular velocity first
!
      call get_radial_distance(rr_sph,rr_cyl)
      call acceleration(g_r)
      ! should generalize this to non-cartesian; see hydro L1937
      OO2=max(-g_r/rr_cyl,0.)
!
! only works for 2-D r-phi disks
! this goes into entropy equation, which divides by \rho, so no density here
! this is really surface density, though
!
      if (nzgrid==1) then
        diss = 9./4.*nu*OO2
        df(l1:l2,m,n,iss) = df(l1:l2,m,n,iss) + p%TT1*diss
!
      else
        call fatal_error("calc_visc_heat_ppd", &
            "dissipation only implemented for 2d-disk")
      endif
!
    endsubroutine calc_visc_heat_ppd
!***********************************************************************
    subroutine getnu(p,nu_input,nu_pencil,ivis)
!
!  Return the viscosity (by value)
!
!  14-aug-08/kapelrud: coded
!
      type (pencil_case), optional :: p
      real, optional, intent(out) :: nu_input
      real, dimension(nx), optional, intent(out) :: nu_pencil
      character (len=labellen), optional :: ivis
!
      if (present(nu_input)) nu_input=nu
      if (present(ivis))     ivis=ivisc(1)
      if (present(nu_pencil)) then
        if (.not. present(p)) then
          call fatal_error('getnu',&
              'p must be present in call to getnu when nu_pencil is present!')
        endif
        if (lvisc_simplified) then
          nu_pencil=nu
        elseif(lvisc_mixture) then
          nu_pencil=nu
        elseif (lvisc_rho_nu_const) then
          nu_pencil=nu*p%rho1
        elseif (lvisc_rho_nu_const_bulk) then
          nu_pencil=zeta*p%rho1
        elseif (lvisc_nu_therm) then
          nu_pencil=nu*sqrt(exp(p%lnTT))
        elseif (lvisc_mu_therm) then
          nu_pencil=nu*sqrt(exp(p%lnTT))*p%rho1
        elseif (lvisc_nu_const) then
          nu_pencil=nu
        else
          call fatal_error('getnu','No such ivisc implemented!')
        endif
      endif
!
    endsubroutine getnu
!***********************************************************************
    subroutine dynamical_viscosity(urms)
!
!  Dynamically set viscosity coefficient given fixed mesh Reynolds number.
!
!  27-jul-11/ccyang: coded
!
      real, intent(in) :: urms
!
!  Hyper-viscosity coefficient
!
      if (nu_hyper3/=0.0) nu_hyper3 = pi5_1 * urms * dxmax**5 / re_mesh
      if (nu_hyper3_mesh/=0.0) nu_hyper3_mesh = pi5_1 * urms / re_mesh / sqrt(real(dimensionality))
!
    endsubroutine dynamical_viscosity
!***********************************************************************
    subroutine split_update_viscosity(f)
!
!  Update the velocity by integrating the operator split viscous terms.
!
!  22-aug-13/ccyang: coded.
!
      use ImplicitDiffusion, only: integrate_diffusion
!
      real, dimension(mx,my,mz,mfarray), intent(inout) :: f
!
      if (limplicit_viscosity) &
        call integrate_diffusion(get_viscosity_implicit, f, iux, iuz)
!
    endsubroutine split_update_viscosity
!***********************************************************************
    subroutine get_viscosity_implicit(ndc, diffus_coeff, iz)
!
!  Gets the diffusion coefficient along a given pencil for the implicit algorithm.
!
!  22-aug-13/ccyang: coded.
!
      integer, intent(in) :: ndc
      real, dimension(ndc), intent(out) :: diffus_coeff
      integer, intent(in), optional :: iz
!
      if (lvisc_simplified) then
        diffus_coeff = nu
      else
        diffus_coeff = 0.0
      endif
!
    endsubroutine get_viscosity_implicit
!***********************************************************************
    subroutine calc_lambda(p,div_lambda)
!
!  Calculates the lambda effect
!
!  20-apr-10/dhruba: coded
! If lKit_Olem is true the lambda coefficients depends on dsdr which must be
! incorporated below.
!
!
      use cdata, only: Omega
!
      real,dimension(nx) :: div_lambda,lomega,dlomega_dr,dlomega_dtheta, &
                            lver,lhor,dlver_dr,dlhor_dtheta
      type (pencil_case) :: p
!
      lomega=p%uu(:,3)/(sinth(m)*x(l1:l2))+Omega
!
      dlomega_dr=(x(l1:l2)*p%uij(:,3,1)-p%uu(:,3))/ &
          (sinth(m)*x(l1:l2)*x(l1:l2))
      dlomega_dtheta=(p%uij(:,3,2)*x(l1:l2)-p%uu(:,3)*cotth(m))/ &
          (sinth(m)*x(l1:l2)*x(l1:l2))
!
      lver = -(Lambda_V0*LV0_rprof(l1:l2)+Lambda_V1*sinth(m)*sinth(m) &
          *LV1_rprof(l1:l2) )
      lhor = -Lambda_H1*sinth(m)*sinth(m)*LH1_rprof(l1:l2)
!
      dlver_dr = -(Lambda_V0*der_LV0_rprof(l1:l2)+Lambda_V1 &
          *sinth(m)*sinth(m)*der_LV1_rprof(l1:l2))
      dlhor_dtheta = -Lambda_H1*LH1_rprof(l1:l2)*2.*costh(m)*sinth(m)/x(l1:l2)
!
      div_lambda = lver*(sinth(m)*lomega*p%glnrho(:,1) &
          +3.*sinth(m)*lomega/x(l1:l2) + sinth(m)*dlomega_dr) &
          +lomega*sinth(m)*dlver_dr + lhor*(costh(m)*lomega*p%glnrho(:,2) &
          -sinth(m)*lomega/x(l1:l2) + 2.*cotth(m)*costh(m)*lomega/x(l1:l2) &
          +costh(m)*dlomega_dtheta) + lomega*costh(m)*dlhor_dtheta
!
    endsubroutine calc_lambda
!***********************************************************************
endmodule Viscosity<|MERGE_RESOLUTION|>--- conflicted
+++ resolved
@@ -1039,7 +1039,7 @@
 !
       p%fvisc=0.0                               !!! not needed
       if (lpencil(i_visc_heat)) p%visc_heat=0.0
-      if (lfirst.and.ldt) then
+      if (lfirst .and. ldt) then
         p%diffus_total=0.0
         p%diffus_total2=0.0
         p%diffus_total3=0.0
@@ -1062,7 +1062,7 @@
             endif
           endif
         endif
-        if (lfirst.and.ldt) p%diffus_total=p%diffus_total+nu
+        if (lfirst .and. ldt) p%diffus_total=p%diffus_total+nu
       endif
 !
 ! Non-newtonian viscosity
@@ -1095,7 +1095,7 @@
           p%fvisc(:,ii)=p%nu(:)*p%del2u(:,ii) + gradnu_effective(:)*fvisc_nnewton2(:,ii)
         enddo
 !
-        if (lfirst.and.ldt) p%diffus_total=p%diffus_total+nu
+        if (lfirst .and. ldt) p%diffus_total=p%diffus_total+nu
       endif
 !
 !  viscous force: mu/rho*(del2u+graddivu/3)
@@ -1108,7 +1108,7 @@
               murho1*(p%del2u(:,i)+1.0/3.0*p%graddivu(:,i))
         enddo
         if (lpencil(i_visc_heat)) p%visc_heat=p%visc_heat+2*murho1*p%sij2
-        if (lfirst.and.ldt) p%diffus_total=p%diffus_total+murho1
+        if (lfirst .and. ldt) p%diffus_total=p%diffus_total+murho1
       endif
 !
 !  viscous force: zeta/rho*graddivu (constant dynamic bulk viscosity)
@@ -1119,7 +1119,7 @@
           p%fvisc(:,i)=p%fvisc(:,i)+zetarho1*p%graddivu(:,i)
         enddo
         if (lpencil(i_visc_heat)) p%visc_heat=p%visc_heat+zetarho1*p%divu**2
-        if (lfirst.and.ldt) p%diffus_total=p%diffus_total+zetarho1
+        if (lfirst .and. ldt) p%diffus_total=p%diffus_total+zetarho1
       endif
 !
 !  viscous force: mu/sqrt(rho)*(del2u+graddivu/3)
@@ -1136,7 +1136,7 @@
               + p%sglnrho(:,i))
         enddo
         if (lpencil(i_visc_heat)) p%visc_heat=p%visc_heat+2*murho1*p%sij2
-        if (lfirst.and.ldt) p%diffus_total=p%diffus_total+murho1
+        if (lfirst .and. ldt) p%diffus_total=p%diffus_total+murho1
       endif
 !
 !  viscous force: nu*sqrt(TT)/rho*(del2u+graddivu/3+S.glnTT)
@@ -1148,7 +1148,7 @@
               muTT*(p%del2u(:,i)+1.0/3.0*p%graddivu(:,i)+p%sglnTT(:,i))
         enddo
         if (lpencil(i_visc_heat)) p%visc_heat=p%visc_heat+2*muTT*p%sij2
-        if (lfirst.and.ldt) p%diffus_total=p%diffus_total+muTT
+        if (lfirst .and. ldt) p%diffus_total=p%diffus_total+muTT
       endif
 !
 !  viscous force: nu*TT^2.5/rho*(del2u+graddivu/3+5S.glnTT)
@@ -1160,7 +1160,7 @@
               muTT*(p%del2u(:,i)+1.0/3.0*p%graddivu(:,i)+5.*p%sglnTT(:,i))
         enddo
         if (lpencil(i_visc_heat)) p%visc_heat=p%visc_heat+2*muTT*p%sij2
-        if (lfirst.and.ldt) p%diffus_total=p%diffus_total+muTT
+        if (lfirst .and. ldt) p%diffus_total=p%diffus_total+muTT
       endif
 !
 !  viscous force: nu*sqrt(TT)*(del2u+graddivu/3+2S.glnrho)
@@ -1198,7 +1198,7 @@
         endif
 !
         if (lpencil(i_visc_heat)) p%visc_heat=p%visc_heat+2*muTT*p%sij2
-        if (lfirst.and.ldt) p%diffus_total=p%diffus_total+muTT
+        if (lfirst .and. ldt) p%diffus_total=p%diffus_total+muTT
       endif
 !
 !  viscous force: nu*(del2u+graddivu/3+2S.glnrho)
@@ -1232,7 +1232,7 @@
         endif
 !
         if (lpencil(i_visc_heat)) p%visc_heat=p%visc_heat+2*nu*p%sij2
-        if (lfirst.and.ldt) p%diffus_total=p%diffus_total+nu
+        if (lfirst .and. ldt) p%diffus_total=p%diffus_total+nu
       endif
 !
 !  viscous force: nu(t)*(del2u+graddivu/3+2S.glnrho)
@@ -1242,7 +1242,7 @@
         nu_tdep=nu*(t-nu_tdep_t0)**nu_tdep_exponent         ! out of nm loop
         p%fvisc=p%fvisc+2*nu_tdep*p%sglnrho+nu_tdep*(p%del2u+1./3.*p%graddivu)
         if (lpencil(i_visc_heat)) p%visc_heat=p%visc_heat+2*nu_tdep*p%sij2
-        if (lfirst.and.ldt) p%diffus_total=p%diffus_total+nu_tdep
+        if (lfirst .and. ldt) p%diffus_total=p%diffus_total+nu_tdep
       endif
 !
 !  Viscous force: nu*(del2u+graddivu/3+2S.glnrho)+2S.gradnu
@@ -1261,7 +1261,7 @@
 !  Viscous heating and time step.
 !
         if (lpencil(i_visc_heat)) p%visc_heat=p%visc_heat+2*p%nu*p%sij2
-        if (lfirst.and.ldt) p%diffus_total=p%diffus_total+p%nu
+        if (lfirst .and. ldt) p%diffus_total=p%diffus_total+p%nu
       endif
 !
 !  Viscous force: nu(x)*(del2u+graddivu/3+2S.glnrho)+2S.gnu
@@ -1304,7 +1304,7 @@
         !        +2*sgradnu
         p%fvisc=p%fvisc+tmp+2*sgradnu
         if (lpencil(i_visc_heat)) p%visc_heat=p%visc_heat+2*pnu*p%sij2
-        if (lfirst.and.ldt) p%diffus_total=p%diffus_total+pnu
+        if (lfirst .and. ldt) p%diffus_total=p%diffus_total+pnu
       endif
 !
 !  Radial viscosity profile from power law.
@@ -1350,7 +1350,7 @@
         call multsv(pnu,2*p%sglnrho+p%del2u+1./3.*p%graddivu,tmp)
         p%fvisc=p%fvisc+tmp+2*sgradnu
         if (lpencil(i_visc_heat)) p%visc_heat=p%visc_heat+2*pnu*p%sij2
-        if (lfirst.and.ldt) p%diffus_total=p%diffus_total+pnu
+        if (lfirst .and. ldt) p%diffus_total=p%diffus_total+pnu
       endif
 !
 !  Radial viscosity profile with two steps; very similar to nu_profr
@@ -1385,7 +1385,7 @@
         call multsv(pnu,2*p%sglnrho+p%del2u+1./3.*p%graddivu,tmp)
         p%fvisc=p%fvisc+tmp+2*sgradnu
         if (lpencil(i_visc_heat)) p%visc_heat=p%visc_heat+2*pnu*p%sij2
-        if (lfirst.and.ldt) p%diffus_total=p%diffus_total+pnu
+        if (lfirst .and. ldt) p%diffus_total=p%diffus_total+pnu
       endif
 !
 !  turbulent viscosity profile from magnetic
@@ -1401,7 +1401,7 @@
         call multsv(pnu,2*p%sglnrho+p%del2u+1./3.*p%graddivu,tmp)
         p%fvisc=p%fvisc+tmp+2*sgradnu
         if (lpencil(i_visc_heat)) p%visc_heat=p%visc_heat+2*pnu*p%sij2
-        if (lfirst.and.ldt) p%diffus_total=p%diffus_total+pnu
+        if (lfirst .and. ldt) p%diffus_total=p%diffus_total+pnu
       endif
 !
 !  viscous force: nu(z)*(del2u+graddivu/3+2S.glnrho)+2S.gnu
@@ -1424,7 +1424,7 @@
         !        +2*sgradnu
         p%fvisc=p%fvisc+tmp+2*sgradnu
         if (lpencil(i_visc_heat)) p%visc_heat=p%visc_heat+2*pnu*p%sij2
-        if (lfirst.and.ldt) p%diffus_total=p%diffus_total+pnu
+        if (lfirst .and. ldt) p%diffus_total=p%diffus_total+pnu
       endif
 !
 !  viscous force: nu_shock
@@ -1439,7 +1439,7 @@
           call multsv(nu_shock*p%shock,tmp,tmp2)
           call multsv_add(tmp2,nu_shock*p%divu,p%gshock,tmp)
           p%fvisc=p%fvisc+tmp
-          if (lfirst.and.ldt) p%diffus_total=p%diffus_total+(nu_shock*p%shock)
+          if (lfirst .and. ldt) p%diffus_total=p%diffus_total+(nu_shock*p%shock)
           if (lpencil(i_visc_heat)) &
               p%visc_heat=p%visc_heat+nu_shock*p%shock*p%divu**2
         endif
@@ -1464,7 +1464,7 @@
           call multsv_add(tmp2,pnu_shock*p%divu,p%gshock,tmp)
           call multsv_mn_add(p%shock*p%divu,gradnu_shock,tmp)
           p%fvisc=p%fvisc+tmp
-          if (lfirst.and.ldt) p%diffus_total=p%diffus_total+(pnu_shock*p%shock)
+          if (lfirst .and. ldt) p%diffus_total=p%diffus_total+(pnu_shock*p%shock)
           if (lpencil(i_visc_heat)) &
               p%visc_heat=p%visc_heat+pnu_shock*p%shock*p%divu**2
         endif
@@ -1497,7 +1497,7 @@
           call multsv_add(tmp2,pnu_shock*p%divu,p%gshock,tmp)
           call multsv_mn_add(p%shock*p%divu,gradnu_shock,tmp)
           p%fvisc=p%fvisc+tmp
-          if (lfirst.and.ldt) p%diffus_total=p%diffus_total+(pnu_shock*p%shock)
+          if (lfirst .and. ldt) p%diffus_total=p%diffus_total+(pnu_shock*p%shock)
           if (lpencil(i_visc_heat)) &
               p%visc_heat=p%visc_heat+pnu_shock*p%shock*p%divu**2
         endif
@@ -1525,7 +1525,7 @@
               'is not implemented for lvisc_hyper2_simplified')
           endif
         endif
-        if (lfirst.and.ldt) p%diffus_total2=p%diffus_total2+nu_hyper2
+        if (lfirst .and. ldt) p%diffus_total2=p%diffus_total2+nu_hyper2
       endif
 !
 !  viscous force: nu_hyper3*del6v (not momentum-conserving)
@@ -1538,7 +1538,7 @@
               'is not implemented for lvisc_hyper3_simplified')
           endif
         endif
-        if (lfirst.and.ldt) p%diffus_total3=p%diffus_total3+nu_hyper3
+        if (lfirst .and. ldt) p%diffus_total3=p%diffus_total3+nu_hyper3
       endif
 !
 ! General way of coding an anisotropic hyperviscosity.
@@ -1557,7 +1557,7 @@
                    'is not implemented for lvisc_hyper3_polar')
             endif
           endif
-          if (lfirst.and.ldt) &
+          if (lfirst .and. ldt) &
                p%diffus_total3=p%diffus_total3+nu_hyper3*pi4_1/dxyz_4
         enddo
       endif
@@ -1582,7 +1582,7 @@
                    'is not implemented for lvisc_hyper3_mesh')
             endif
           endif
-          if (lfirst.and.ldt) then
+          if (lfirst .and. ldt) then
             if (ldynamical_diffusion) then
               p%diffus_total3 = p%diffus_total3 + nu_hyper3_mesh
               advec_hypermesh_uu = 0.0
@@ -1606,7 +1606,7 @@
               'is not implemented for lvisc_hyper3_rho_nu_const')
           endif
         endif
-        if (lfirst.and.ldt) p%diffus_total3=p%diffus_total3+murho1
+        if (lfirst .and. ldt) p%diffus_total3=p%diffus_total3+murho1
       endif
 !
 !  For tau_ij=d^5u_i/dx_j^5 + d^5u_j/dx_i^5
@@ -1626,7 +1626,7 @@
                 0.5*nu_hyper3*(p%uij5(:,i,j)+p%uij5(:,j,i))*p%uij(:,i,j)
           enddo; enddo
         endif
-        if (lfirst.and.ldt) p%diffus_total3=p%diffus_total3+murho1
+        if (lfirst .and. ldt) p%diffus_total3=p%diffus_total3+murho1
       endif
 !
 !  Viscous force:
@@ -1644,7 +1644,7 @@
               'is not implemented for lvisc_hyper3_mu_const_strict')
           endif
         endif
-        if (lfirst.and.ldt) p%diffus_total3=p%diffus_total3+nu_hyper3
+        if (lfirst .and. ldt) p%diffus_total3=p%diffus_total3+nu_hyper3
       endif
 !
 !  Viscous force:
@@ -1662,7 +1662,7 @@
               'is not implemented for lvisc_hyper3_nu_const_strict')
           endif
         endif
-        if (lfirst.and.ldt) p%diffus_total3=p%diffus_total3+nu_hyper3
+        if (lfirst .and. ldt) p%diffus_total3=p%diffus_total3+nu_hyper3
       endif
 !
 !  viscous force: f_i = mu_i/rho*del6u
@@ -1681,7 +1681,7 @@
           endif
         endif
 !
-        if (lfirst.and.ldt) p%diffus_total3=p%diffus_total3+&
+        if (lfirst .and. ldt) p%diffus_total3=p%diffus_total3+&
              (nu_aniso_hyper3(1)*dx_1(l1:l2)**6 + &     !!! out
               nu_aniso_hyper3(2)*dy_1(  m  )**6 + &
               nu_aniso_hyper3(3)*dz_1(  n  )**6)/ dxyz_6
@@ -1712,7 +1712,7 @@
 !
 ! diffusion time: it will be multiplied by dxyz_2 again further down
 !
-         if (lfirst.and.ldt) p%diffus_total3=p%diffus_total3+&
+         if (lfirst .and. ldt) p%diffus_total3=p%diffus_total3+&
                  (nu_aniso_hyper3(1)*dx_1(l1:l2)**6 + &        !!! out
                   nu_aniso_hyper3(2)*dy_1(  m  )**6 + &
                   nu_aniso_hyper3(3)*dz_1(  n  )**6)/ dxyz_6
@@ -1732,7 +1732,7 @@
               'is not implemented for lvisc_hyper3_rho_nu_const_bulk')
           endif
         endif
-        if (lfirst.and.ldt) p%diffus_total3=p%diffus_total3+murho1
+        if (lfirst .and. ldt) p%diffus_total3=p%diffus_total3+murho1
       endif
 !
 !  viscous force: nu_hyper3*(del6u+S.glnrho), where S_ij=d^5 u_i/dx_j^5
@@ -1745,7 +1745,7 @@
               'is not implemented for lvisc_hyper3_nu_const')
           endif
         endif
-        if (lfirst.and.ldt) p%diffus_total3=p%diffus_total3+nu_hyper3
+        if (lfirst .and. ldt) p%diffus_total3=p%diffus_total3+nu_hyper3
       endif
 !
 !  viscous force: Handle damping at the core of SNRs
@@ -1772,7 +1772,7 @@
           call multsv_mn(nu_smag,p%del2u+1./3.*p%graddivu,tmp)
           p%fvisc=p%fvisc+2*tmp2+tmp
           if (lpencil(i_visc_heat)) p%visc_heat=p%visc_heat+2*nu_smag*p%sij2
-          if (lfirst.and.ldt) p%diffus_total=p%diffus_total+nu_smag
+          if (lfirst .and. ldt) p%diffus_total=p%diffus_total+nu_smag
         else
           if (lfirstpoint) print*, 'calc_viscous_force: '// &
               "ldensity better be .true. for ivisc='smagorinsky'"
@@ -1798,7 +1798,7 @@
                 'is not implemented for lvisc_smag_cross_simplified')
             endif
           endif
-          if (lfirst.and.ldt) p%diffus_total=p%diffus_total+nu_smag
+          if (lfirst .and. ldt) p%diffus_total=p%diffus_total+nu_smag
         else
           if (lfirstpoint) print*, 'calc_viscous_force: '// &
               "ldensity better be .true. for ivisc='smagorinsky'"
@@ -1811,7 +1811,7 @@
 !
       if (lvisc_slope_limited) then
         p%fvisc(:,iuu:iuu+2)=p%fvisc(:,iuu:iuu+2)-f(l1:l2,m,n,iFF_div_uu:iFF_div_uu+2)
-        if (lfirst.and.ldt) then
+        if (lfirst .and. ldt) then
           tmp=0.
           where (p%del2u /=0.)
 !            tmp=f(l1:l2,m,n,iFF_div_uu:iFF_div_uu+2)/p%del2u
@@ -1886,11 +1886,7 @@
 !if (lroot.and.j==1.and.lfirst.and.ldiagnos) print*, 'tmpx=',tmpx
               call calc_diffusive_flux(tmpx,f(2:mx-2,mm,nn,iFF_char_c),f(2:mx-2,mm,nn,iff))
 !if (lroot.and.j==1.and.lfirst.and.ldiagnos) print*,'flux=',f(2:mx-2,mm,nn,iff)
-<<<<<<< HEAD
 !if (notanumber(f(2:mx-2,mm,nn,iff))) print*, 'DIFFX:j,mm,nn=', j,mm,nn
-=======
-!if (notanumber(f(2:mx-1,mm,nn,iFF_diff))) print*, 'DIFFX:j,mm,nn=', j,mm,nn
->>>>>>> a561fd30
 !            if(lfirst.and.ldiagnos.and.j==1) print*,f(473:533,mm,nn,iff)
             enddo; enddo
             iff=iff+1
@@ -2084,7 +2080,7 @@
 !
 !  Calculate max total diffusion coefficient for timestep calculation etc.
 !
-      if (lfirst.and.ldt) then
+      if (lfirst .and. ldt) then
         diffus_nu =p%diffus_total *dxyz_2
         diffus_nu2=p%diffus_total2*dxyz_4
         if (ldynamical_diffusion .and. lvisc_hyper3_mesh) then
