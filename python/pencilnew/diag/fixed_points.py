--- conflicted
+++ resolved
@@ -628,11 +628,8 @@
           File with the tracer data.
         """
 
-<<<<<<< HEAD
         import numpy as np
 
-=======
->>>>>>> a1adff9c
         # Open the file.
         f = h5py.File(os.path.join(data_dir, file_name), 'r')
 
